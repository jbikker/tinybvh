<<<<<<< HEAD
=======
# dev
This is the **development branch** for TinyBVH. New developments are tested here first. Please direct your PRs here!

>>>>>>> 3d6803af
# TinyBVH
Single-header BVH construction and traversal library written as "Sane C++" (or "C with classes"). Some C++11 is used, e.g. for threading. The library has no dependencies. 

# TinyOCL
Single-header OpenCL library, which helps you select and initialize a device. It also loads, compiles and runs kernels, with several convenient features:
* Include-file expansion for AMD devices
* Multi-argument passing
* Host/device buffer management
* Vendor and architecture detection and propagation to #defines in OpenCL code
* ..And many other things.

![Bistro](images/combined.jpg)

To use tinyocl, just include ````tiny_ocl.h````; this will automatically cause linking with ````OpenCL.lib```` in the 'external' folder, which in turn passes on work to vendor-specific driver code. But all that is not your problem!

Note that the ````tiny_bvh.h```` library will work without ````tiny_ocl.h```` and remains dependency-free. The new ````tiny_ocl.h```` is only needed in projects that wish to trace rays _on the GPU_ using BVHs created by ````tiny_bvh.h````. 
  
# BVH?
A Bounding Volume Hierarchy is a data structure used to quickly find intersections in a virtual scene; most commonly between a ray and a group of triangles. You can read more about this in a series of articles on the subject: https://jacco.ompf2.com/2022/04/13/how-to-build-a-bvh-part-1-basics .

Right now TinyBVH comes with the following builders:
* ````BVH::Build```` : Efficient plain-C/C+ binned SAH BVH builder which should run on any platform.
* ````BVH::BuildAVX```` : A highly optimized version of BVH::Build for Intel CPUs.
* ````BVH::BuildHQ```` : A 'spatial splits' BVH builder, for highest BVH quality.

A constructed BVH can be used to quickly intersect a ray with the geometry, using ````BVH::Intersect```` or ````BVH::IsOccluded````, for shadow rays. The double-precision BVH is traversed using ````BVH::IntersectEx````.

Apart from the default BVH layout (simply named ````BVH````), several other layouts are available, which all serve one or more specific purposes. You can create a BVH in the desired layout by instantiating the appropriate class, or by converting from ````BVH```` using the ````::ConvertFrom```` methods. The available layouts are:
* ````BVH```` : A compact format that stores the AABB for a node, along with child pointers and leaf information in a cross-platform-friendly way. The 32-byte size allows for cache-line alignment.
* ````BVH_SoA```` : This format stores bounding box information in a SIMD-friendly format, making the BVH faster to traverse.
* ````BVH_Double```` : Double-precision version of ````BVH````.
* ````BVH_GPU```` : This format uses 64 bytes per node and stores the AABBs of the two child nodes. This is the format presented in the [2009 Aila & Laine paper](https://research.nvidia.com/sites/default/files/pubs/2009-08_Understanding-the-Efficiency/aila2009hpg_paper.pdf). It can be traversed with a simple GPU kernel.
* ````MBVH<M>```` : In this (templated) format, each node stores M child pointers, reducing the depth of the tree. This improves performance for divergent rays. Based on the [2008 paper](https://graphics.stanford.edu/~boulos/papers/multi_rt08.pdf) by Ingo Wald et al.
* ````BVH4_GPU```` : A compact version of the ````BVH4```` format, which will be faster for GPU ray tracing.
* ````BVH4_CPU```` : SSE-optimzied wide BVH traversal. The fastest option for CPUs that do not support AVX.
* ````BVH8_CPU```` : AVX2-optimized wide BVH traversal. This is the fastest option on CPU.
* ````BVH8_CWBVH```` : An advanced 80-byte representation of the 8-wide BVH, for state-of-the-art GPU rendering, based on the [2017 paper](https://research.nvidia.com/publication/2017-07_efficient-incoherent-ray-traversal-gpus-through-compressed-wide-bvhs) by Ylitie et al. and [code by AlanWBFT](https://github.com/AlanIWBFT/CWBVH).

A BVH in any format can be _rebuilt_ at any time by calling the ````Build```` method on the changed triangle data. A BVH may also be _refitted_, in case the triangles moved, using ````BVH::Refit````. Refitting is substantially faster than rebuilding and works well if the animation is subtle. Refitting does not work if polygon counts change.

Most layouts may be serialized and de-serialized via ````::Save```` and ````::Load````.

A more complete overview of TinyBVH functionality can be found in the [Basic Use Manual](https://jacco.ompf2.com/2025/01/24/tinybvh-manual-basic-use) and the [Advanced Topics Manual](https://jacco.ompf2.com/2025/01/25/tinybvh-manual-advanced).

# How To Use
The library ````tiny_bvh.h```` is designed to be easy to use. Please have a look at tiny_bvh_minimal.cpp for an example. A Visual Studio 'solution' (.sln/.vcxproj) is included, as well as a CMake file. That being said: The examples consists of only a single source file, which can be compiled with clang or g++, e.g.:

````g++ tiny_bvh_minimal.cpp````

The cross-platform fenster-based single-source **bitmap renderer** can be compiled with

````g++ -mwindows -O3 tiny_bvh_fenster.cpp -o tiny_bvh_fenster```` (on windows)

````c++ --std=c++17 -framework Cocoa -O3 tiny_bvh_fenster.cpp -o tiny_bvh_fenster```` (on macOS)

The multi-threaded **path tracing** demo can be compiled with

````g++ -mwindows -O3 tiny_bvh_pt.cpp -o tiny_bvh_pt```` (on windows)

````c++ --std=c++17 -framework Cocoa -O3 tiny_bvh_pt.cpp -o tiny_bvh_pt```` (on macOS)

The **performance measurement tool** can be compiled with:

````g++ -mavx2 -mfma -Ofast tiny_bvh_speedtest.cpp -o tiny_bvh_speedtest```` (on windows)

````c++ --std=c++17 -framework OpenCL -Ofast tiny_bvh_speedtest.cpp -o tiny_bvh_speedtest```` (on macOS)

Many additional demos are provided, demonstrating features of the library in small source files.

# Version 1.6.6

Basic use:

````
BVH bvh;
bvh.Build( (bvhvec4*)myTriData, triangleCount ); // or: BuildHQ( .. )
bvh.Intersect( ray );
````

To build a BVH for indexed vertices, use the new indexed interface:

````
BVH bvh;
bvh.Build( (bvhvec4*)vertices, (uint32_t*)indices, triangleCount );
````

If you wish to use a specific builder (such as the spatial splits builder) or if you need to do custom operations on the BVH, such as post-build optimizing, you can still do the conversions manually. Example:

````
BVH bvh;
bvh.BuildHQ( verts, indices, triCount );
BVH_Verbose tmp;
tmp.ConvertFrom( bvh );
tmp.Optimize( 100 );
bvh.ConvertFrom( tmp );
printf( "Optimized BVH SAH cost: %f\n", bvh.SAHCost() );
````

Note that in this case, data ownership and lifetime must be managed carefully. Specifically, layouts converted from other layouts use data from the original, so both must be kept alive.

This version of the library includes the following functionality:
* Reference 'full-sweep' SAH BVH builder
* Fast cross-platform binned SAH BVH builder
* Fast binned SAH BVH builder using AVX intrinsics
* Fast binned SAH BVH builder using NEON intrinsices, by [wuyakuma](https://github.com/wuyakuma)
* Spatial Splits ([SBVH](https://www.nvidia.in/docs/IO/77714/sbvh.pdf), Stich et al., 2009) builder, including "unsplitting"
* Wide BVHs (any width) using collapsing
* TLAS builder with instancing and fast TLAS/BLAS traversal, even for 'mixed trees'
* TLAS masking (similar to [OptiX](https://raytracing-docs.nvidia.com/optix7/guide/optix_guide.230712.A4.pdf)), by [Romain Augier](https://github.com/romainaugier).
* Support for custom geometry and mixed scenes
* Double-precision binned SAH BVH builder
* Customizable SAH parameters for all builders
* "End-Point Overlap" BVH cost metric (["On Quality Metrics of Bounding Volume Hierarchies"](https://users.aalto.fi/~ailat1/publications/aila2013hpg_paper.pdf), Aila et al., 2013)
* GPU-friendly layouts, including 'Compressed Wide BVH' (CWBVH) for state-of-the-art GPU performance
* Support for custom primitives via callbacks, also in double-precision BVHs
* BVH (de)serialization for most layouts

Besides basic examples demonstrating usage of the library, these more advanced examples are provided:
* Example OpenCL code for GPU TLAS/BLAS traversal (dragon invasion demo, tiny_bvh_gpu2.cpp)
* Example OpenGL / compute shader code for GPU BLAS traversal (tiny_bvh_gl_compute)
* Example TLAS/BLAS application using OpenGL interop (windows only)

Advanced / exotic features of the library include:
* BVH optimizer: reduces SAH cost and improves ray tracing performance ([Bittner et al., 2013](https://dspace.cvut.cz/bitstream/handle/10467/15603/2013-Fast-Insertion-Based-Optimization-of-Bounding-Volume-Hierarchies.pdf))
* Opacity Micro Map support (as proposed [by Gruen et al.](https://dl.acm.org/doi/10.1145/3406180) in 2020)
* Sphere/BVH collision detection via BVH::IntersectSphere(..)
* Fast AVX2 ray tracing: Implements the 2017 paper by [Fuetterling et al.](https://web.cs.ucdavis.edu/~hamann/FuetterlingLojewskiPfreundtHamannEbertHPG2017PaperFinal06222017.pdf)
* Fast SSE4.2 ray tracing: A modified version of the AVX2 implementation using just SSE4.2 achieves 80% of AVX2 performance.
* Fast triangle intersection: Implements the 2016 paper by [Baldwin & Weber](https://jcgt.org/published/0005/03/03/paper.pdf)
* 'Watertight' ray/triangle intersection, based on the [paper](https://jcgt.org/published/0002/01/05/paper.pdf) by Woop et al.
* OpenCL traversal example code: Aila & Laine, 4-way quantized, CWBVH
* OpenCL support for MacOS, by [wuyakuma](https://github.com/wuyakuma)
* Support for WASM / EMSCRIPTEN, g++, clang, Visual Studio
* Optional user-defined memory allocation, by [Thierry Cantenot](https://github.com/tcantenot)
* Vertex array with a custom stride, by [David Peicho](https://github.com/DavidPeicho)
* Vertex array with indexing
* 'Bring Your Own Vector Types (BYOVT), thanks [Tijmen Verhoef](https://github.com/nemjit001)
* 'SpeedTest' tool that times and validates all (well, most) traversal kernels
* A [manual](https://jacco.ompf2.com/2025/01/24/tinybvh-manual-basic-use) is now available.

The current version of the library is stable. Changes may happen but should be limited.

Plans, ordered by priority:

* Speed improvements:
  * Faster optimizer for AVX-capable CPUs
* Demo of TinyBVH on GPU using other apis:
  * Ray tracing in pure DirectX
  * SDL3 sample application
* Bridge to rt hw / layouts:
  * Produce a BVH for Intel rt hw (mind the quads)
  * Produce a BVH for AMD rt hw
  * Use inline asm on AMD for aabb/tri intersect
* Comparisons / experiments:
  * Memory use analysis in speedtest
  * DXR renderer to compare against hw rt
* CPU single-ray performance
  * Reverse-engineer Embree & PhysX
  * Combination of TLAS and packet traversal
* Ease-of-use
  * Robust default origin offset
  * Engine layer

# Platforms
TinyBVH is a cross-platfrom library and should build on any platform that supports C++20 (the '20' bit is for threading). That being said, several platforms are specifically supported:
* ````x86/x64 Windows/Linux````: These platforms benefit from highly optimized SSE/AVX/AVX2 traversal kernels.
* ````OPENCL````: Although TinyBVH does not directly use OpenCL, GPU-specific BVHs can be constructed and example code for BLAS/TLAS traversal in OpenCL is provided.
* ````OpenGL/compute````: Example compute shader code for BLAS traversal is also provided.
* ````ARM_NEON````: Efficient BVH construction code is provided for ARM NEON. The ````BVH_SoA```` layout uses NEON intrinsics for fast traversal.
* ````ANDROID````: This platform benefits from ARM NEON support as well as aligned memory allocation.
* ````APPLE````: This platform benefits from ARM NEON support, dedicated paths in GPU example code and specialized support in TinyBVH itself.
  
# TinyBVH in the Wild
A list of projects using TinyBVH:
* [EA SEED's Gigi](https://github.com/electronicarts/gigi/releases/tag/v1.0.0): Uses TinyBVH for WebGPU ray tracing, "..as fast as when using the DXR api in DX12".
* [unity-tinybvh](https://github.com/andr3wmac/unity-tinybvh): An example implementation for TinyBVH in Unity and a foundation for building compute based raytracing solutions, by Andrew MacIntyre.
* [TrenchBroomBFG](https://github.com/RobertBeckebans/TrenchBroomBFG), by Robert Beckebans. "TinyBVH allows to load bigger glTF 2 maps almost instantly instead of minutes". 

# TinyBVH Rust bindings
The TinyBVH library can now also be used from Rust, with the [Rust bindings](https://docs.rs/tinybvh-rs/latest/tinybvh_rs) provided by David Peicho.

# TinyBVH Python bindings
Florent Le Moël created Python bindings for TinyBVH. You can find details in the [pytinybvh repository](https://github.com/FlorentLM/pytinybvh) on GitHub.

Created or know about other projects? [Let me know](mailto:bikker.j@protonmail.com)!

# Contribute
TinyBVH received corrections and features from 28 contributors so far. Thanks! Feel free to submit PRs; **please do so in the [development branch](https://github.com/jbikker/tinybvh/tree/dev)** for a good workflow.

# Contact
Questions, remarks? Contact me at bikker.j@protonmail.com or BlueSky: @jbikker.bsky.social .

# License
This library is made available under the MIT license, which starts as follows: "Permission is hereby granted, free of charge, .. , to deal in the Software **without restriction**". Enjoy. If you are using this work in your research, please cite TinyBVH: Details are available in BibTeX and APA format, see the 'About' section for this repo on Github.

# Acknowledgement
The development of this library is supported by an AMD hardware grant.


<br><br>
  
![Student work: Tamara Heeffer](images/tamara.jpg)
<p align="center"><i>Image credit: Tamara Heeffer, IGAD / Breda University</i> </p>

<br><br>
![Student work: Hesam Ghadimi](images/hesam.jpg)
<p align="center"><i>Image credit: Hesam Ghadimi, IGAD / Breda University</i> </p><|MERGE_RESOLUTION|>--- conflicted
+++ resolved
@@ -1,9 +1,6 @@
-<<<<<<< HEAD
-=======
 # dev
 This is the **development branch** for TinyBVH. New developments are tested here first. Please direct your PRs here!
 
->>>>>>> 3d6803af
 # TinyBVH
 Single-header BVH construction and traversal library written as "Sane C++" (or "C with classes"). Some C++11 is used, e.g. for threading. The library has no dependencies. 
 
