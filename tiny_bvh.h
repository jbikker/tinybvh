﻿/*
The MIT License (MIT)

Copyright (c) 2024-2025, Jacco Bikker / Breda University of Applied Sciences.

Permission is hereby granted, free of charge, to any person obtaining a copy
of this software and associated documentation files (the "Software"), to deal
in the Software without restriction, including without limitation the rights
to use, copy, modify, merge, publish, distribute, sublicense, and/or sell
copies of the Software, and to permit persons to whom the Software is
furnished to do so, subject to the following conditions:

The above copyright notice and this permission notice shall be included in
all copies or substantial portions of the Software.

THE SOFTWARE IS PROVIDED "AS IS", WITHOUT WARRANTY OF ANY KIND, EXPRESS OR
IMPLIED, INCLUDING BUT NOT LIMITED TO THE WARRANTIES OF MERCHANTABILITY,
FITNESS FOR A PARTICULAR PURPOSE AND NONINFRINGEMENT. IN NO EVENT SHALL THE
AUTHORS OR COPYRIGHT HOLDERS BE LIABLE FOR ANY CLAIM, DAMAGES OR OTHER
LIABILITY, WHETHER IN AN ACTION OF CONTRACT, TORT OR OTHERWISE, ARISING FROM,
OUT OF OR IN CONNECTION WITH THE SOFTWARE OR THE USE OR OTHER DEALINGS IN
THE SOFTWARE.
*/

// How to use:
//
// Use this in *one* .c or .cpp
//   #define TINYBVH_IMPLEMENTATION
//   #include "tiny_bvh.h"
// Instantiate a BVH and build it for a list of triangles:
//   BVH bvh;
//   bvh.Build( (bvhvec4*)myVerts, numTriangles );
//   Ray ray( bvhvec3( 0, 0, 0 ), bvhvec3( 0, 0, 1 ), 1e30f );
//   bvh.Intersect( ray );
// After this, intersection information is in ray.hit.

// tinybvh can use custom vector types by defining TINYBVH_USE_CUSTOM_VECTOR_TYPES once before inclusion.
// To define custom vector types create a tinybvh namespace with the appropriate using directives, e.g.:
//	 namespace tinybvh
//   {
//     using bvhint2 = math::int2;
//     using bvhint3 = math::int3;
//     using bvhuint2 = math::uint2;
//     using bvhvec2 = math::float2;
//     using bvhvec3 = math::float3;
//     using bvhvec4 = math::float4;
//     using bvhdbl3 = math::double3;
//   }
//
//	 #define TINYBVH_USE_CUSTOM_VECTOR_TYPES
//   #include <tiny_bvh.h>

// tinybvh can be further configured using #defines, to be specified before the #include:
// #define BVHBINS 8        - the number of bins to use in regular BVH construction. Default is 8.
// #define HQBVHBINS 32     - the number of bins to use in SBVH construction. Default is 8.
// #define INST_IDX_BITS 10 - the number of bits to use for the instance index. Default is 32,
//                            which stores the bits in a separate field in tinybvh::Intersection.
// #define C_INT 1          - the estimated cost of a primitive intersection test. Default is 1.
// #define C_TRAV 1         - the estimated cost of a traversal step. Default is 1.

// See tiny_bvh_test.cpp for basic usage. In short:
// instantiate a BVH: tinybvh::BVH bvh;
// build it: bvh.Build( (tinybvh::bvhvec4*)triangleData, TRIANGLE_COUNT );
// ..where triangleData is an array of four-component float vectors:
// - For a single triangle, provide 3 vertices,
// - For each vertex provide x, y and z.
// The fourth float in each vertex is a dummy value and exists purely for
// a more efficient layout of the data in memory.

// More information about the BVH data structure:
// https://jacco.ompf2.com/2022/04/13/how-to-build-a-bvh-part-1-basics

// Further references: See README.md

// Author and contributors:
// Jacco Bikker: BVH code and examples
// Eddy L O Jansson: g++ / clang support
// Aras Pranckevičius: non-Intel architecture support
// Jefferson Amstutz: CMake support
// Christian Oliveros: WASM / EMSCRIPTEN support
// Thierry Cantenot: user-defined alloc & free
// David Peicho: slices & Rust bindings, API advice
// Aytek Aman: C++11 threading implementation

#ifndef TINY_BVH_H_
#define TINY_BVH_H_

// Library version:
#define TINY_BVH_VERSION_MAJOR	1
#define TINY_BVH_VERSION_MINOR	5
#define TINY_BVH_VERSION_SUB	3

// Run-time checks; disabled by default.
// #define PARANOID // checks out-of-bound access of slices
// #define SLICEDUMP // dumps the slice used for building to a file - debug feature.

// Binned BVH building: bin count.
#ifndef BVHBINS
#define BVHBINS 8
#endif
#ifndef HQBVHBINS
#define HQBVHBINS 8
#define MAXHQBINS 256
#endif
#define AVXBINS 8 // must stay at 8.

// TLAS setting
// Note: Except when INST_IDX_BITS is set to 32, the instance index is encoded in
// the top bits of the prim idx field.
// Max number of instances in TLAS: 2 ^ INST_IDX_BITS
// Max number of primitives per BLAS: 2 ^ (32 - INST_IDX_BITS)
#ifndef INST_IDX_BITS
#define INST_IDX_BITS 32 // Use 4..~12 to use prim field bits for instance id, or set to 32 to store index in separate field.
#endif

// SAH BVH building: Heuristic parameters
// CPU traversal: C_INT = 1, C_TRAV = 1 seems optimal.
// These are defaults, which initialize the public members c_int and c_trav in
// BVHBase (and thus each BVH instance).
#ifndef C_INT
#define C_INT	1
#endif
#ifndef C_TRAV
#define C_TRAV	1
#endif

// SBVH: "Unsplitting"
#define SBVH_UNSPLITTING
// SBVH: "Ray Distribution Heuristic", WIP.
// #define RDH_FOR_SBVH
#define RDH_MAX_WEIGHT 0.8f

// Triangle intersection: "Watertight"
#define WATERTIGHT_TRITEST

// 'Infinity' values
#define BVH_FAR	1e30f		// actual valid ieee range: 3.40282347E+38
#define BVH_DBL_FAR 1e300	// actual valid ieee range: 1.797693134862315E+308

// Features
#ifndef NO_DOUBLE_PRECISION_SUPPORT
#define DOUBLE_PRECISION_SUPPORT
#endif
// #define TINYBVH_USE_CUSTOM_VECTOR_TYPES
// #define TINYBVH_NO_SIMD
#ifndef NO_INDEXED_GEOMETRY
#define ENABLE_INDEXED_GEOMETRY
#endif
#ifndef NO_CUSTOM_GEOMETRY
#define ENABLE_CUSTOM_GEOMETRY
#endif

// Experimental features

// CWBVH triangle format - doesn't seem to help on GPU?
// #define CWBVH_COMPRESSED_TRIS
// BVH4 triangle format
// #define BVH4_GPU_COMPRESSED_TRIS

// BVH8_CPU align to big boundaries - experimental.
#define BVH8_ALIGN_4K
// #define BVH8_ALIGN_32K

// ============================================================================
//
//        P R E L I M I N A R I E S
//
// ============================================================================

// needful includes
#ifdef _MSC_VER // Visual Studio / C11
#include <malloc.h> // for alloc/free
#include <stdio.h> // for fprintf
#include <math.h> // for sqrtf, fabs
#include <string.h> // for memset
#include <stdlib.h> // for exit(1)
#else // Emscripten / gcc / clang
#include <cstdlib>
#include <cstdio>
#include <cmath>
#include <cstring>
#endif
#include <cstdint>

// Platform-independent compile-time warnings.
#define EMIT_COMPILER_WARNING_STRINGIFY0(x) #x
#define EMIT_COMPILER_WARNING_STRINGIFY1(x) EMIT_COMPILER_WARNING_STRINGIFY0(x)
#ifdef __GNUC__
#define EMIT_COMPILER_WARNING_COMPOSE(x) GCC warning x
#else
#define EMIT_COMPILER_MESSAGE_PREFACE(type) \
__FILE__ "(" EMIT_COMPILER_WARNING_STRINGIFY1(__LINE__) "): " type ": "
#define EMIT_COMPILER_WARNING_COMPOSE(x) message(EMIT_COMPILER_MESSAGE_PREFACE("warning C0000") x)
#endif
#define WARNING(x) _Pragma(EMIT_COMPILER_WARNING_STRINGIFY1(EMIT_COMPILER_WARNING_COMPOSE(x)))

// SSE/AVX/AVX2/NEON support.
// SSE4.2 availability: Since Nehalem (2008)
// AVX1 availability: Since Sandy Bridge (2011)
// AVX2 availability: Since Haswell (2013)
#ifndef TINYBVH_NO_SIMD
#if defined __x86_64__ || defined _M_X64 || defined __wasm_simd128__ || defined __wasm_relaxed_simd__
#if !defined __SSE4_2__  && !defined _MSC_VER
WARNING( "SSE4.2 not enabled in compilation." )
#else
#define BVH_USESSE
#ifndef __SSE4_2__
#define __SSE4_2__		// msvc doesn't set the SSE flag
#endif
#endif
#if !defined __AVX__
WARNING( "AVX not enabled in compilation." )
#define TINYBVH_NO_SIMD
#else
#define BVH_USEAVX		// required for BuildAVX, BVH_SoA and others
#define BVH_USESSE
#endif
#if !defined __AVX2__ || (!defined __FMA__ && !defined _MSC_VER)
WARNING( "AVX2 and FMA not enabled in compilation." )
#define TINYBVH_NO_SIMD
#else
#define BVH_USEAVX2		// required for BVH8_CPU
#define BVH_USEAVX
#define BVH_USESSE
#endif
#include "immintrin.h"	// for __m128 and __m256
#elif defined __aarch64__ || defined _M_ARM64
<<<<<<< HEAD
#if !defined __NEON__ && !defined(__APPLE__)
=======
#if !defined __ARM_NEON && !defined __APPLE__
>>>>>>> f85caa3d
WARNING( "NEON not enabled in compilation." )
#define TINYBVH_NO_SIMD
#else
#define BVH_USENEON
#include "arm_neon.h"
#endif
#endif
#endif // TINYBVH_NO_SIMD

// aligned memory allocation
// note: formally, size needs to be a multiple of 'alignment', see:
// https://en.cppreference.com/w/c/memory/aligned_alloc.
// EMSCRIPTEN enforces this.
// Copy of the same construct in tinyocl, in a different namespace.
namespace tinybvh {
inline size_t make_multiple_of( size_t x, size_t alignment ) { return (x + (alignment - 1)) & ~(alignment - 1); }
#ifdef _MSC_VER // Visual Studio / C11
#define ALIGNED( x ) __declspec( align( x ) )
#define _ALIGNED_ALLOC(alignment,size) _aligned_malloc( make_multiple_of( size, alignment ), alignment );
#define _ALIGNED_FREE(ptr) _aligned_free( ptr );
#else // EMSCRIPTEN / gcc / clang
#define ALIGNED( x ) __attribute__( ( aligned( x ) ) )
#if !defined TINYBVH_NO_SIMD && (defined __x86_64__ || defined _M_X64 || defined __wasm_simd128__ || defined __wasm_relaxed_simd__)
#include <xmmintrin.h>
#define _ALIGNED_ALLOC(alignment,size) _mm_malloc( make_multiple_of( size, alignment ), alignment );
#define _ALIGNED_FREE(ptr) _mm_free( ptr );
#else
#if defined __APPLE__ || defined __aarch64__ || (defined __ANDROID_API__ && (__ANDROID_API__ >= 28))
#define _ALIGNED_ALLOC(alignment,size) aligned_alloc( alignment, make_multiple_of( size, alignment ) );
#elif defined __GNUC__
#ifdef __linux__
#define _ALIGNED_ALLOC(alignment,size) aligned_alloc( alignment, make_multiple_of( size, alignment ) );
#else
#define _ALIGNED_ALLOC(alignment,size) _aligned_malloc( alignment, make_multiple_of( size, alignment ) );
#endif
#endif
#define _ALIGNED_FREE(ptr) free( ptr );
#endif
#endif
inline void* malloc64( size_t size, void* = nullptr ) { return size == 0 ? 0 : _ALIGNED_ALLOC( 64, size ); }
inline void* malloc4k( size_t size, void* = nullptr ) { return size == 0 ? 0 : _ALIGNED_ALLOC( 4096, size ); }
inline void* malloc32k( size_t size, void* = nullptr ) { return size == 0 ? 0 : _ALIGNED_ALLOC( 32768, size ); }
inline void free64( void* ptr, void* = nullptr ) { _ALIGNED_FREE( ptr ); }
inline void free4k( void* ptr, void* = nullptr ) { _ALIGNED_FREE( ptr ); }
inline void free32k( void* ptr, void* = nullptr ) { _ALIGNED_FREE( ptr ); }
}; // namespace tiybvh

// Derived TLAS things; for convenience.
#define INST_IDX_SHFT (32 - INST_IDX_BITS)
#if INST_IDX_BITS == 32
#define PRIM_IDX_MASK 0xffffffff // instance index stored separately.
#else
#define PRIM_IDX_MASK ((1 << INST_IDX_SHFT) - 1) // instance index stored in top bits of hit.prim.
#endif

// Forced inlining.
#ifdef _MSC_VER
#define __FORCEINLINE __forceinline
#else
#define __FORCEINLINE __attribute__((always_inline)) inline
#endif

namespace tinybvh {

// We'll use this whenever a layout has no specialized shadow ray query.
#define FALLBACK_SHADOW_QUERY( s ) { Ray r = s; float d = s.hit.t; Intersect( r ); return r.hit.t < d; }

#ifdef _MSC_VER
// Suppress a warning caused by the union of x,y,.. and cell[..] in vectors.
// We need this union to address vector components either by name or by index.
// The warning is re-enabled right after the definition of the data types.
#pragma warning ( push )
#pragma warning ( disable: 4201 /* nameless struct / union */ )
#endif

#ifndef TINYBVH_USE_CUSTOM_VECTOR_TYPES

struct bvhvec3;
struct ALIGNED( 16 ) bvhvec4
{
	// vector naming is designed to not cause any name clashes.
	bvhvec4() = default;
	bvhvec4( const float a, const float b, const float c, const float d ) : x( a ), y( b ), z( c ), w( d ) {}
	bvhvec4( const float a ) : x( a ), y( a ), z( a ), w( a ) {}
	bvhvec4( const bvhvec3 & a );
	bvhvec4( const bvhvec3 & a, float b );
	float& operator [] ( const int32_t i ) { return cell[i]; }
	const float& operator [] ( const int32_t i ) const { return cell[i]; }
	union { struct { float x, y, z, w; }; float cell[4]; };
};

struct ALIGNED( 8 ) bvhvec2
{
	bvhvec2() = default;
	bvhvec2( const float a, const float b ) : x( a ), y( b ) {}
	bvhvec2( const float a ) : x( a ), y( a ) {}
	bvhvec2( const bvhvec4 a ) : x( a.x ), y( a.y ) {}
	float& operator [] ( const int32_t i ) { return cell[i]; }
	const float& operator [] ( const int32_t i ) const { return cell[i]; }
	union { struct { float x, y; }; float cell[2]; };
};

struct bvhvec3
{
	bvhvec3() = default;
	bvhvec3( const float a, const float b, const float c ) : x( a ), y( b ), z( c ) {}
	bvhvec3( const float a ) : x( a ), y( a ), z( a ) {}
	bvhvec3( const bvhvec4 a ) : x( a.x ), y( a.y ), z( a.z ) {}
	float& operator [] ( const int32_t i ) { return cell[i]; }
	const float& operator [] ( const int32_t i ) const { return cell[i]; }
	union { struct { float x, y, z; }; float cell[3]; };
};

struct bvhint3
{
	bvhint3() = default;
	bvhint3( const int32_t a, const int32_t b, const int32_t c ) : x( a ), y( b ), z( c ) {}
	bvhint3( const int32_t a ) : x( a ), y( a ), z( a ) {}
	bvhint3( const bvhvec3& a ) { x = (int32_t)a.x, y = (int32_t)a.y, z = (int32_t)a.z; }
	int32_t& operator [] ( const int32_t i ) { return cell[i]; }
	union { struct { int32_t x, y, z; }; int32_t cell[3]; };
};

struct bvhint2
{
	bvhint2() = default;
	bvhint2( const int32_t a, const int32_t b ) : x( a ), y( b ) {}
	bvhint2( const int32_t a ) : x( a ), y( a ) {}
	int32_t x, y;
};

struct bvhuint2
{
	bvhuint2() = default;
	bvhuint2( const uint32_t a, const uint32_t b ) : x( a ), y( b ) {}
	bvhuint2( const uint32_t a ) : x( a ), y( a ) {}
	uint32_t x, y;
};

#endif // TINYBVH_USE_CUSTOM_VECTOR_TYPES

struct ALIGNED( 32 ) bvhaabb
{
	bvhvec3 minBounds; uint32_t dummy1;
	bvhvec3 maxBounds; uint32_t dummy2;
};

struct bvhvec4slice
{
	bvhvec4slice() = default;
	bvhvec4slice( const bvhvec4* data, uint32_t count, uint32_t stride = sizeof( bvhvec4 ) );
	operator bool() const { return !!data; }
	const bvhvec4& operator [] ( size_t i ) const;
	const int8_t* data = nullptr;
	uint32_t count, stride;
};

// Math operations.
// Note: Since this header file is expected to be included in a source file
// of a separate project, the static keyword doesn't provide sufficient
// isolation; hence the tinybvh_ prefix.
inline float tinybvh_safercp( const float x ) { if (x > 1e-12f || x < -1e-12f) return 1.0f / x; else return x >= 0 ? BVH_FAR : -BVH_FAR; }
inline bvhvec3 tinybvh_safercp( const bvhvec3 a ) { return bvhvec3( tinybvh_safercp( a.x ), tinybvh_safercp( a.y ), tinybvh_safercp( a.z ) ); }
inline bvhvec3 tinybvh_rcp( const bvhvec3 a ) { return tinybvh_safercp( a ); /* bvhvec3( 1.0f / a.x, 1.0f / a.y, 1.0f / a.z ); */ }
inline float tinybvh_min( const float a, const float b ) { return a < b ? a : b; }
inline float tinybvh_max( const float a, const float b ) { return a > b ? a : b; }
inline double tinybvh_min( const double a, const double b ) { return a < b ? a : b; }
inline double tinybvh_max( const double a, const double b ) { return a > b ? a : b; }
inline int32_t tinybvh_min( const int32_t a, const int32_t b ) { return a < b ? a : b; }
inline int32_t tinybvh_max( const int32_t a, const int32_t b ) { return a > b ? a : b; }
inline uint32_t tinybvh_min( const uint32_t a, const uint32_t b ) { return a < b ? a : b; }
inline uint32_t tinybvh_max( const uint32_t a, const uint32_t b ) { return a > b ? a : b; }
inline bvhvec3 tinybvh_min( const bvhvec3& a, const bvhvec3& b ) { return bvhvec3( tinybvh_min( a.x, b.x ), tinybvh_min( a.y, b.y ), tinybvh_min( a.z, b.z ) ); }
inline bvhvec4 tinybvh_min( const bvhvec4& a, const bvhvec4& b ) { return bvhvec4( tinybvh_min( a.x, b.x ), tinybvh_min( a.y, b.y ), tinybvh_min( a.z, b.z ), tinybvh_min( a.w, b.w ) ); }
inline bvhvec3 tinybvh_max( const bvhvec3& a, const bvhvec3& b ) { return bvhvec3( tinybvh_max( a.x, b.x ), tinybvh_max( a.y, b.y ), tinybvh_max( a.z, b.z ) ); }
inline bvhvec4 tinybvh_max( const bvhvec4& a, const bvhvec4& b ) { return bvhvec4( tinybvh_max( a.x, b.x ), tinybvh_max( a.y, b.y ), tinybvh_max( a.z, b.z ), tinybvh_max( a.w, b.w ) ); }
inline float tinybvh_clamp( const float x, const float a, const float b ) { return x > a ? (x < b ? x : b) : a; /* NaN safe */ }
inline int32_t tinybvh_clamp( const int32_t x, const int32_t a, const int32_t b ) { return x > a ? (x < b ? x : b) : a; /* NaN safe */ }
template <class T> inline static void tinybvh_swap( T& a, T& b ) { T t = a; a = b; b = t; }
inline float tinybvh_half_area( const bvhvec3& v ) { return v.x < -BVH_FAR ? 0 : (v.x * v.y + v.y * v.z + v.z * v.x); } // for SAH calculations
inline uint32_t tinybvh_maxdim( const bvhvec3& v ) { uint32_t r = fabs( v.x ) > fabs( v.y ) ? 0 : 1; return fabs( v.z ) > fabs( v[r] ) ? 2 : r; }

// Operator overloads.
// Only a minimal set is provided.
#ifndef TINYBVH_USE_CUSTOM_VECTOR_TYPES

inline bvhvec2 operator-( const bvhvec2& a ) { return bvhvec2( -a.x, -a.y ); }
inline bvhvec3 operator-( const bvhvec3& a ) { return bvhvec3( -a.x, -a.y, -a.z ); }
inline bvhvec4 operator-( const bvhvec4& a ) { return bvhvec4( -a.x, -a.y, -a.z, -a.w ); }
inline bvhvec2 operator+( const bvhvec2& a, const bvhvec2& b ) { return bvhvec2( a.x + b.x, a.y + b.y ); }
inline bvhvec3 operator+( const bvhvec3& a, const bvhvec3& b ) { return bvhvec3( a.x + b.x, a.y + b.y, a.z + b.z ); }
inline bvhvec4 operator+( const bvhvec4& a, const bvhvec4& b ) { return bvhvec4( a.x + b.x, a.y + b.y, a.z + b.z, a.w + b.w ); }
inline bvhvec4 operator+( const bvhvec4& a, const bvhvec3& b ) { return bvhvec4( a.x + b.x, a.y + b.y, a.z + b.z, a.w ); }
inline bvhvec2 operator-( const bvhvec2& a, const bvhvec2& b ) { return bvhvec2( a.x - b.x, a.y - b.y ); }
inline bvhvec3 operator-( const bvhvec3& a, const bvhvec3& b ) { return bvhvec3( a.x - b.x, a.y - b.y, a.z - b.z ); }
inline bvhvec4 operator-( const bvhvec4& a, const bvhvec4& b ) { return bvhvec4( a.x - b.x, a.y - b.y, a.z - b.z, a.w - b.w ); }
inline void operator+=( bvhvec2& a, const bvhvec2& b ) { a.x += b.x; a.y += b.y; }
inline void operator+=( bvhvec3& a, const bvhvec3& b ) { a.x += b.x; a.y += b.y; a.z += b.z; }
inline void operator+=( bvhvec4& a, const bvhvec4& b ) { a.x += b.x; a.y += b.y; a.z += b.z; a.w += b.w; }
inline bvhvec2 operator*( const bvhvec2& a, const bvhvec2& b ) { return bvhvec2( a.x * b.x, a.y * b.y ); }
inline bvhvec3 operator*( const bvhvec3& a, const bvhvec3& b ) { return bvhvec3( a.x * b.x, a.y * b.y, a.z * b.z ); }
inline bvhvec4 operator*( const bvhvec4& a, const bvhvec4& b ) { return bvhvec4( a.x * b.x, a.y * b.y, a.z * b.z, a.w * b.w ); }
inline bvhvec2 operator*( const bvhvec2& a, float b ) { return bvhvec2( a.x * b, a.y * b ); }
inline bvhvec3 operator*( const bvhvec3& a, float b ) { return bvhvec3( a.x * b, a.y * b, a.z * b ); }
inline bvhvec4 operator*( const bvhvec4& a, float b ) { return bvhvec4( a.x * b, a.y * b, a.z * b, a.w * b ); }
inline bvhvec2 operator*( float b, const bvhvec2& a ) { return bvhvec2( b * a.x, b * a.y ); }
inline bvhvec3 operator*( float b, const bvhvec3& a ) { return bvhvec3( b * a.x, b * a.y, b * a.z ); }
inline bvhvec4 operator*( float b, const bvhvec4& a ) { return bvhvec4( b * a.x, b * a.y, b * a.z, b * a.w ); }
inline bvhvec2 operator/( float b, const bvhvec2& a ) { return bvhvec2( b / a.x, b / a.y ); }
inline bvhvec3 operator/( float b, const bvhvec3& a ) { return bvhvec3( b / a.x, b / a.y, b / a.z ); }
inline bvhvec4 operator/( float b, const bvhvec4& a ) { return bvhvec4( b / a.x, b / a.y, b / a.z, b / a.w ); }
inline void operator*=( bvhvec3& a, const float b ) { a.x *= b; a.y *= b; a.z *= b; }

#endif // TINYBVH_USE_CUSTOM_VECTOR_TYPES

// Vector math: cross and dot.
inline bvhvec3 tinybvh_cross( const bvhvec3& a, const bvhvec3& b )
{
	return bvhvec3( a.y * b.z - a.z * b.y, a.z * b.x - a.x * b.z, a.x * b.y - a.y * b.x );
}
inline float tinybvh_dot( const bvhvec2& a, const bvhvec2& b ) { return a.x * b.x + a.y * b.y; }
inline float tinybvh_dot( const bvhvec3& a, const bvhvec3& b ) { return a.x * b.x + a.y * b.y + a.z * b.z; }
inline float tinybvh_dot( const bvhvec4& a, const bvhvec4& b ) { return a.x * b.x + a.y * b.y + a.z * b.z + a.w * b.w; }

// Vector math: common operations.
inline float tinybvh_length( const bvhvec3& a ) { return sqrtf( a.x * a.x + a.y * a.y + a.z * a.z ); }
inline bvhvec3 tinybvh_normalize( const bvhvec3& a )
{
	float l = tinybvh_length( a ), rl = l == 0 ? 0 : (1.0f / l);
	return a * rl;
}
inline bvhvec3 tinybvh_transform_point( const bvhvec3& v, const float* T )
{
	const bvhvec3 res(
		T[0] * v.x + T[1] * v.y + T[2] * v.z + T[3],
		T[4] * v.x + T[5] * v.y + T[6] * v.z + T[7],
		T[8] * v.x + T[9] * v.y + T[10] * v.z + T[11] );
	const float w = T[12] * v.x + T[13] * v.y + T[14] * v.z + T[15];
	if (w == 1) return res; else return res * (1.f / w);
}
inline bvhvec3 tinybvh_transform_vector( const bvhvec3& v, const float* T )
{
	return bvhvec3( T[0] * v.x + T[1] * v.y + T[2] * v.z, T[4] * v.x +
		T[5] * v.y + T[6] * v.z, T[8] * v.x + T[9] * v.y + T[10] * v.z );
}

#ifdef DOUBLE_PRECISION_SUPPORT
// Double-precision math

#ifndef TINYBVH_USE_CUSTOM_VECTOR_TYPES

struct bvhdbl3
{
	bvhdbl3() = default;
	bvhdbl3( const double a, const double b, const double c ) : x( a ), y( b ), z( c ) {}
	bvhdbl3( const double a ) : x( a ), y( a ), z( a ) {}
	bvhdbl3( const bvhvec3 a ) : x( (double)a.x ), y( (double)a.y ), z( (double)a.z ) {}
	double& operator [] ( const int32_t i ) { return cell[i]; }
	const double& operator [] ( const int32_t i ) const { return cell[i]; }
	union { struct { double x, y, z; }; double cell[3]; };
};

#endif // TINYBVH_USE_CUSTOM_VECTOR_TYPES

#ifdef _MSC_VER
#pragma warning ( pop )
#endif

inline bvhdbl3 tinybvh_min( const bvhdbl3& a, const bvhdbl3& b ) { return bvhdbl3( tinybvh_min( a.x, b.x ), tinybvh_min( a.y, b.y ), tinybvh_min( a.z, b.z ) ); }
inline bvhdbl3 tinybvh_max( const bvhdbl3& a, const bvhdbl3& b ) { return bvhdbl3( tinybvh_max( a.x, b.x ), tinybvh_max( a.y, b.y ), tinybvh_max( a.z, b.z ) ); }

#ifndef TINYBVH_USE_CUSTOM_VECTOR_TYPES

inline bvhdbl3 operator-( const bvhdbl3& a ) { return bvhdbl3( -a.x, -a.y, -a.z ); }
inline bvhdbl3 operator+( const bvhdbl3& a, const bvhdbl3& b ) { return bvhdbl3( a.x + b.x, a.y + b.y, a.z + b.z ); }
inline bvhdbl3 operator-( const bvhdbl3& a, const bvhdbl3& b ) { return bvhdbl3( a.x - b.x, a.y - b.y, a.z - b.z ); }
inline void operator+=( bvhdbl3& a, const bvhdbl3& b ) { a.x += b.x; a.y += b.y; a.z += b.z; }
inline bvhdbl3 operator*( const bvhdbl3& a, const bvhdbl3& b ) { return bvhdbl3( a.x * b.x, a.y * b.y, a.z * b.z ); }
inline bvhdbl3 operator*( const bvhdbl3& a, double b ) { return bvhdbl3( a.x * b, a.y * b, a.z * b ); }
inline bvhdbl3 operator*( double b, const bvhdbl3& a ) { return bvhdbl3( b * a.x, b * a.y, b * a.z ); }
inline bvhdbl3 operator/( double b, const bvhdbl3& a ) { return bvhdbl3( b / a.x, b / a.y, b / a.z ); }
inline bvhdbl3 operator*=( bvhdbl3& a, const double b ) { return bvhdbl3( a.x * b, a.y * b, a.z * b ); }

#endif // TINYBVH_USE_CUSTOM_VECTOR_TYPES

inline double tinybvh_length( const bvhdbl3& a ) { return sqrt( a.x * a.x + a.y * a.y + a.z * a.z ); }
inline bvhdbl3 tinybvh_normalize( const bvhdbl3& a )
{
	double l = tinybvh_length( a ), rl = l == 0 ? 0 : (1.0 / l);
	return a * rl;
}
inline bvhdbl3 tinybvh_transform_point( const bvhdbl3& v, const double* T )
{
	const bvhdbl3 res(
		T[0] * v.x + T[1] * v.y + T[2] * v.z + T[3],
		T[4] * v.x + T[5] * v.y + T[6] * v.z + T[7],
		T[8] * v.x + T[9] * v.y + T[10] * v.z + T[11] );
	const double w = T[12] * v.x + T[13] * v.y + T[14] * v.z + T[15];
	if (w == 1) return res; else return res * (1. / w);
}
inline bvhdbl3 tinybvh_transform_vector( const bvhdbl3& v, const double* T )
{
	return bvhdbl3( T[0] * v.x + T[1] * v.y + T[2] * v.z, T[4] * v.x +
		T[5] * v.y + T[6] * v.z, T[8] * v.x + T[9] * v.y + T[10] * v.z );
}

inline bvhdbl3 tinybvh_cross( const bvhdbl3& a, const bvhdbl3& b )
{
	return bvhdbl3( a.y * b.z - a.z * b.y, a.z * b.x - a.x * b.z, a.x * b.y - a.y * b.x );
}
inline double tinybvh_dot( const bvhdbl3& a, const bvhdbl3& b ) { return a.x * b.x + a.y * b.y + a.z * b.z; }

inline double tinybvh_half_area( const bvhdbl3& v ) { return v.x < -BVH_FAR ? 0 : (v.x * v.y + v.y * v.z + v.z * v.x); } // for SAH calculations

#endif // DOUBLE_PRECISION_SUPPORT

// SIMD typedef, helps keeping the interface generic
#if defined BVH_USESSE
typedef __m128 SIMDVEC4;
typedef __m128i SIMDIVEC4;
#define SIMD_SETVEC(a,b,c,d) _mm_set_ps( a, b, c, d )
#define SIMD_SETRVEC(a,b,c,d) _mm_set_ps( d, c, b, a )
#elif defined BVH_USENEON
typedef float32x4_t SIMDVEC4;
typedef int32x4_t SIMDIVEC4;
inline float32x4_t SIMD_SETVEC( float w, float z, float y, float x )
{
	ALIGNED( 64 ) float data[4] = { x, y, z, w };
	return vld1q_f32( data );
}
inline float32x4_t SIMD_SETRVEC( float x, float y, float z, float w )
{
	ALIGNED( 64 ) float data[4] = { x, y, z, w };
	return vld1q_f32( data );
}
#else
typedef bvhvec4 SIMDVEC4;
typedef struct { int x, y, z, w; } SIMDIVEC4;
#define SIMD_SETVEC(a,b,c,d) bvhvec4( d, c, b, a )
#define SIMD_SETRVEC(a,b,c,d) bvhvec4( a, b, c, d )
#endif
#ifdef BVH_USEAVX
typedef __m256 SIMDVEC8;
typedef __m256i SIMDIVEC8;
#elif defined BVH_USENEON
typedef float32x4x2_t SIMDVEC8;
typedef int32x4x2_t SIMDIVEC8;
inline uint32x4_t SIMD_SETRVECU( uint32_t x, uint32_t y, uint32_t z, uint32_t w )
{
	ALIGNED( 64 ) uint32_t data[4] = { x, y, z, w };
	return vld1q_u32( data );
}
#else
typedef bvhvec4 SIMDVEC4;
typedef struct { int x, y, z, w; } SIMDIVEC4;
#define SIMD_SETVEC(a,b,c,d) bvhvec4( d, c, b, a )
#define SIMD_SETRVEC(a,b,c,d) bvhvec4( a, b, c, d )
#endif
#ifdef BVH_USEAVX
typedef __m256 SIMDVEC8;
typedef __m256i SIMDIVEC8;
#elif defined BVH_USENEON
typedef float32x4x2_t SIMDVEC8;
typedef int32x4x2_t SIMDIVEC8;
#else
typedef struct { float v0, v1, v2, v3, v4, v5, v6, v7; } SIMDVEC8;
typedef struct { int v0, v1, v2, v3, v4, v5, v6, v7; } SIMDIVEC8;
#endif

// ============================================================================
//
//        T I N Y _ B V H   I N T E R F A C E
//
// ============================================================================

#if defined _MSC_VER || defined __GNUC__
#pragma pack(push, 4) // is there a good alternative for Clang / EMSCRIPTEN?
#endif
struct Intersection
{
	// An intersection result is designed to fit in no more than
	// four 32-bit values. This allows efficient storage of a result in
	// GPU code. The obvious missing result is an instance id; consider
	// squeezing this in the 'prim' field in some way.
	// Using this data and the original triangle data, all other info for
	// shading (such as normal, texture color etc.) can be reconstructed.
#if INST_IDX_BITS == 32
	uint32_t inst;	// instance index. Stored in top bits of prim if INST_IDX_BITS != 32.
#endif
	float t, u, v;	// distance along ray & barycentric coordinates of the intersection
	uint32_t prim;	// primitive index
	// 64 byte of custom data -
	// assuming struct Ray is aligned, this starts at a cache line boundary.
	void* auxData;
	union
	{
		unsigned char userChar[56];
		float userFloat[14];
		uint32_t userInt32[14];
		double userDouble[7];
		uint64_t userInt64[7];
	};
};
#if defined _MSC_VER || defined __GNUC__
#pragma pack(pop) // is there a good alternative for Clang / EMSCRIPTEN?
#endif

// 16 bits of mask to tell which BLASInstance to intersect or not.
// By default the mask will be initialized to intersect all instances.
#define RAY_MASK_INTERSECT_ALL 0xFFFF

struct ALIGNED( 64 ) Ray
{
	// Basic ray class. Note: For single blas traversal it is expected
	// that Ray::rD is properly initialized. For tlas/blas traversal this
	// field is typically updated for each blas.
	Ray() = default;
	Ray( bvhvec3 origin, bvhvec3 direction, float t = BVH_FAR, uint32_t rayMask = RAY_MASK_INTERSECT_ALL )
	{
		memset( this, 0, sizeof( Ray ) );
		O = origin, D = tinybvh_normalize( direction ), rD = tinybvh_rcp( D );
		hit.t = t;
		mask = rayMask & RAY_MASK_INTERSECT_ALL;
	}
	ALIGNED( 16 ) bvhvec3 O; uint32_t mask = RAY_MASK_INTERSECT_ALL;
	ALIGNED( 16 ) bvhvec3 D; uint32_t instIdx = 0;
	ALIGNED( 16 ) bvhvec3 rD;
#if INST_IDX_BITS != 32
	uint32_t dummy2; // align to 16 bytes if field 'hit' is 16 bytes; otherwise don't.
#endif
	Intersection hit;
};

inline float tinybvh_intersect_aabb( Ray& ray, const bvhvec3& aabbMin, const bvhvec3& aabbMax )
{
	// "slab test" ray/AABB intersection
	float tx1 = (aabbMin.x - ray.O.x) * ray.rD.x, tx2 = (aabbMax.x - ray.O.x) * ray.rD.x;
	float tmin = tinybvh_min( tx1, tx2 ), tmax = tinybvh_max( tx1, tx2 );
	float ty1 = (aabbMin.y - ray.O.y) * ray.rD.y, ty2 = (aabbMax.y - ray.O.y) * ray.rD.y;
	tmin = tinybvh_max( tmin, tinybvh_min( ty1, ty2 ) );
	tmax = tinybvh_min( tmax, tinybvh_max( ty1, ty2 ) );
	float tz1 = (aabbMin.z - ray.O.z) * ray.rD.z, tz2 = (aabbMax.z - ray.O.z) * ray.rD.z;
	tmin = tinybvh_max( tmin, tinybvh_min( tz1, tz2 ) );
	tmax = tinybvh_min( tmax, tinybvh_max( tz1, tz2 ) );
	if (tmax >= tmin && tmin < ray.hit.t && tmax >= 0) return tmin; else return BVH_FAR;
}

#ifdef DOUBLE_PRECISION_SUPPORT

struct IntersectionEx
{
	// Double-precision hit record.
	double t, u, v;	// distance along ray & barycentric coordinates of the intersection
	uint64_t inst, prim; // instance and primitive index
};

struct RayEx
{
	// Double-precision ray definition.
	RayEx() = default;
	RayEx( bvhdbl3 origin, bvhdbl3 direction, double tmax = BVH_DBL_FAR, uint32_t rayMask = RAY_MASK_INTERSECT_ALL )
	{
		memset( this, 0, sizeof( RayEx ) );
		O = origin, D = direction;
		double rl = 1.0 / sqrt( D.x * D.x + D.y * D.y + D.z * D.z );
		D.x *= rl, D.y *= rl, D.z *= rl;
		rD.x = 1.0 / D.x, rD.y = 1.0 / D.y, rD.z = 1.0 / D.z;
		hit.u = hit.v = 0, hit.t = tmax;
		instIdx = 0;
		mask = rayMask & RAY_MASK_INTERSECT_ALL;
	}
	bvhdbl3 O, D, rD;
	IntersectionEx hit;
	uint64_t instIdx;
	uint64_t mask;
};

#endif

struct BVHContext
{
	void* (*malloc)(size_t size, void* userdata) = malloc64;
	void (*free)(void* ptr, void* userdata) = free64;
	void* userdata = nullptr;
};

enum TraceDevice : uint32_t { USE_CPU = 1, USE_GPU };

class BVHBase
{
public:
	enum BVHType : uint32_t
	{
		// Every BVHJ class is derived from BVHBase, but we don't use virtual functions, for
		// performance reasons. For a TLAS over a mix of BVH layouts we do however need this
		// kind of behavior when transitioning from a TLAS leaf to a BLAS root node.
		UNDEFINED = 0,
		LAYOUT_BVH = 1,
		LAYOUT_BVH_VERBOSE,
		LAYOUT_BVH_DOUBLE,
		LAYOUT_BVH_SOA,
		LAYOUT_BVH_GPU,
		LAYOUT_MBVH,
		LAYOUT_BVH4_CPU,
		LAYOUT_BVH4_GPU,
		LAYOUT_MBVH8,
		LAYOUT_CWBVH,
		LAYOUT_BVH8_AVX2
	};
	struct ALIGNED( 32 ) Fragment
	{
		// A fragment stores the bounds of an input primitive. The name 'Fragment' is from
		// "Parallel Spatial Splits in Bounding Volume Hierarchies", 2016, Fuetterling et al.,
		// and refers to the potential splitting of these boxes for SBVH construction.
		bvhvec3 bmin;				// AABB min x, y and z
		uint32_t primIdx;			// index of the original primitive
		bvhvec3 bmax;				// AABB max x, y and z
		uint32_t clipped = 0;		// Fragment is the result of clipping if > 0.
		bool validBox() { return bmin.x < BVH_FAR; }
	};
	// BVH flags, maintainted by tiny_bvh.
	bool rebuildable = true;		// rebuilds are safe only if a tree has not been converted.
	bool refittable = true;			// refits are safe only if the tree has no spatial splits.
	bool may_have_holes = false;	// threaded builds and MergeLeafs produce BVHs with unused nodes.
	bool bvh_over_aabbs = false;	// a BVH over AABBs is useful for e.g. TLAS traversal.
	bool bvh_over_indices = false;	// a BVH over indices cannot translate primitive index to vertex index.
	BVHContext context;				// context used to provide user-defined allocation functions.
	BVHType layout = UNDEFINED;		// BVH layout identifier.
	// Keep track of allocated buffer size to avoid repeated allocation during layout conversion.
	uint32_t allocatedNodes = 0;	// number of nodes allocated for the BVH.
	uint32_t usedNodes = 0;			// number of nodes used for the BVH.
	uint32_t triCount = 0;			// number of primitives in the BVH.
	uint32_t idxCount = 0;			// number of primitive indices; can exceed triCount for SBVH.
	float c_trav = C_TRAV;			// cost of a traversal step, used to steer SAH construction.
	float c_int = C_INT;			// cost of a primitive intersection, used to steer SAH construction.
	bool l_quads = false;			// some layouts have 4 prims in each leaf; adjust SAH cost for this.
	uint32_t hqbvhbins = HQBVHBINS;	// number of bins to use in SBVH construction.
	bool hqbvhrndbins = false;		// if true, bin count will be randomized at each split.
	uint32_t hqbvhbinseed = 123;	// seed to be used for randomized bin count builds.
	bvhvec3 aabbMin, aabbMax;		// bounds of the root node of the BVH.
	// Custom memory allocation
	void* AlignedAlloc( size_t size );
	void AlignedFree( void* ptr );
	// Common methods
	void CopyBasePropertiesFrom( const BVHBase& original );	// copy flags from one BVH to another
protected:
	~BVHBase() {}
	__FORCEINLINE void IntersectTri( Ray& ray, const uint32_t idx, const bvhvec4slice& verts, const uint32_t i0, const uint32_t i1, const uint32_t i2 ) const;
	__FORCEINLINE bool TriOccludes( const Ray& ray, const bvhvec4slice& verts, const uint32_t i0, const uint32_t i1, const uint32_t i2 ) const;
	static void PrecomputeTriangle( const bvhvec4slice& vert, const uint32_t ti0, const uint32_t ti1, const uint32_t ti2, float* T );
	static float SA( const bvhvec3& aabbMin, const bvhvec3& aabbMax );
};

class BLASInstance;
class BVH_Verbose;
class BVH : public BVHBase
{
public:
	friend class BVH_GPU;
	friend class BVH_SoA;
	friend class BVH4_CPU;
	friend class BVH8_CPU;
	friend class BVH8_CWBVH;
	template <int M> friend class MBVH;
	enum BuildFlags : uint32_t
	{
		NONE = 0,			// Default building behavior (binned, SAH-driven).
		FULLSPLIT = 1		// Split as far as possible, even when SAH doesn't agree.
	};
	struct BVHNode
	{
		// 'Traditional' 32-byte BVH node layout, as proposed by Ingo Wald.
		// When aligned to a cache line boundary, two of these fit together.
		bvhvec3 aabbMin; uint32_t leftFirst; // 16 bytes
		bvhvec3 aabbMax; uint32_t triCount;	// 16 bytes, total: 32 bytes
		bool isLeaf() const { return triCount > 0; /* empty BVH leaves do not exist */ }
		bool Intersect( const bvhvec3& bmin, const bvhvec3& bmax ) const;
		float SurfaceArea() const { return BVH::SA( aabbMin, aabbMax ); }
	};
	BVH( BVHContext ctx = {} ) { layout = LAYOUT_BVH; context = ctx; }
	BVH( const BVH_Verbose& original ) { layout = LAYOUT_BVH; ConvertFrom( original ); }
	BVH( const bvhvec4* vertices, const uint32_t primCount ) { layout = LAYOUT_BVH; Build( vertices, primCount ); }
	BVH( const bvhvec4slice& vertices ) { layout = LAYOUT_BVH; Build( vertices ); }
	~BVH();
	void ConvertFrom( const BVH_Verbose& original, bool compact = true );
	void SplitLeafs( const uint32_t maxPrims );
	float SAHCost( const uint32_t nodeIdx = 0 ) const;
	int32_t NodeCount() const;
	int32_t LeafCount() const;
	int32_t PrimCount( const uint32_t nodeIdx = 0 ) const;
	void Compact();
	void Save( const char* fileName );
	bool Load( const char* fileName, const bvhvec4* vertices, const uint32_t primCount );
	bool Load( const char* fileName, const bvhvec4* vertices, const uint32_t* indices, const uint32_t primCount );
	bool Load( const char* fileName, const bvhvec4slice& vertices, const uint32_t* indices = 0, const uint32_t primCount = 0 );
	void BuildQuick( const bvhvec4* vertices, const uint32_t primCount );
	void BuildQuick( const bvhvec4slice& vertices );
	void Build( const bvhvec4* vertices, const uint32_t primCount );
	void Build( const bvhvec4slice& vertices );
	void Build( const bvhvec4* vertices, const uint32_t* indices, const uint32_t primCount );
	void Build( const bvhvec4slice& vertices, const uint32_t* indices, const uint32_t primCount );
	void Build( BLASInstance* instances, const uint32_t instCount, BVHBase** blasses, const uint32_t blasCount );
	void Build( void (*customGetAABB)(const unsigned, bvhvec3&, bvhvec3&), const uint32_t primCount );
	void BuildHQ( const bvhvec4* vertices, const uint32_t primCount );
	void BuildHQ( const bvhvec4slice& vertices );
	void BuildHQ( const bvhvec4* vertices, const uint32_t* indices, const uint32_t primCount );
	void BuildHQ( const bvhvec4slice& vertices, const uint32_t* indices, const uint32_t primCount );
	void BuildAVX( const bvhvec4* vertices, const uint32_t primCount );
	void BuildAVX( const bvhvec4slice& vertices );
	void BuildAVX( const bvhvec4* vertices, const uint32_t* indices, const uint32_t primCount );
	void BuildAVX( const bvhvec4slice& vertices, const uint32_t* indices, const uint32_t primCount );
#ifdef BVH_USENEON
	void BuildNEON( const bvhvec4* vertices, const uint32_t primCount );
	void BuildNEON( const bvhvec4slice& vertices );
	void BuildNEON( const bvhvec4* vertices, const uint32_t* indices, const uint32_t primCount );
	void BuildNEON( const bvhvec4slice& vertices, const uint32_t* indices, const uint32_t primCount );
	void PrepareNEONBuild( const bvhvec4slice& vertices, const uint32_t* indices, const uint32_t primCount );
	void BuildNEON();
#endif
	void Refit( const uint32_t nodeIdx = 0 );
	void Optimize( const uint32_t iterations = 25, bool extreme = false, bool stochastic = false );
	uint32_t CombineLeafs( const uint32_t primCount, uint32_t& firstIdx, uint32_t nodeIdx = 0 );
	int32_t Intersect( Ray& ray ) const;
	bool IntersectSphere( const bvhvec3& pos, const float r ) const;
	bool IsOccluded( const Ray& ray ) const;
	void Intersect256Rays( Ray* first ) const;
	void Intersect256RaysSSE( Ray* packet ) const; // requires BVH_USEAVX
	// private:
	void PrepareBuild( const bvhvec4slice& vertices, const uint32_t* indices, const uint32_t primCount );
	void Build();
	void BuildFullSweep();
	bool IsOccludedTLAS( const Ray& ray ) const;
	int32_t IntersectTLAS( Ray& ray ) const;
	void PrepareAVXBuild( const bvhvec4slice& vertices, const uint32_t* indices, const uint32_t primCount );
	void BuildAVX();
	void PrepareHQBuild( const bvhvec4slice& vertices, const uint32_t* indices, const uint32_t prims );
	void BuildHQ();
	bool ClipFrag( const Fragment& orig, Fragment& newFrag, bvhvec3 bmin, bvhvec3 bmax, bvhvec3 minDim, const uint32_t splitAxis );
	void SplitFrag( const Fragment& orig, Fragment& left, Fragment& right, const bvhvec3& minDim, const uint32_t splitAxis, const float splitPos, bool& leftOK, bool& rightOK );
protected:
	template <bool posX, bool posY, bool posZ> int32_t Intersect( Ray& ray ) const;
	template <bool posX, bool posY, bool posZ> int32_t IntersectTLAS( Ray& ray ) const;
	template <bool posX, bool posY, bool posZ> bool IsOccluded( const Ray& ray ) const;
	template <bool posX, bool posY, bool posZ> bool IsOccludedTLAS( const Ray& ray ) const;
	void BuildDefault( const bvhvec4* vertices, const uint32_t primCount );
	void BuildDefault( const bvhvec4slice& vertices );
	void BuildDefault( const bvhvec4* vertices, const uint32_t* indices, const uint32_t primCount );
	void BuildDefault( const bvhvec4slice& vertices, const uint32_t* indices, const uint32_t primCount );
#ifdef RDH_FOR_SBVH
	void BuildRRS();
#endif
	// Helpers
	inline float SplitCostSAH( const float rAparent, const float Aleft, const int Nleft, const float Aright, const int Nright ) const;
	inline float NoSplitCostSAH( const int Nparent ) const;
#ifdef RDH_FOR_SBVH
	inline float SplitCostRDH( const int Pleft, const int Nleft, const int Pright, const int Nright ) const;
	inline float NoSplitCostRDH( const int Nparent ) const;
	inline float RDHSplitWeight( const int Nparent ) const;
#endif
	void QuickSort( const float* centroid, uint32_t* primIdx, int first, int last );
public:
	// BVH type identification
	bool isTLAS() const { return instList != 0; }
	bool isBLAS() const { return instList == 0; }
	bool isIndexed() const { return vertIdx != 0; }
	bool hasCustomGeom() const { return customIntersect != 0; }
	// Basic BVH data
	bvhvec4slice verts = {};		// pointer to input primitive array: 3x16 bytes per tri.
	uint32_t* vertIdx = 0;			// vertex indices, only used in case the BVH is built over indexed prims.
	uint32_t* primIdx = 0;			// primitive index array.
	uint32_t* rrsHits = 0;			// for RDH: ray hit count per triangle.
	BLASInstance* instList = 0;		// instance array, for top-level acceleration structure.
	BVHBase** blasList = 0;			// blas array, for TLAS traversal.
	uint32_t blasCount = 0;			// number of blasses in blasList.
	BVHNode* bvhNode = 0;			// BVH node pool, Wald 32-byte format. Root is always in node 0.
	uint32_t newNodePtr = 0;		// used during build to keep track of next free node in pool.
	Fragment* fragment = 0;			// input primitive bounding boxes.
	bool useFullSweep = false;		// for experiments only; full-sweep SAH builder.
	// Custom geometry intersection callback
	bool (*customIntersect)(Ray&, const unsigned) = 0;
	bool (*customIsOccluded)(const Ray&, const unsigned) = 0;
};

#ifdef DOUBLE_PRECISION_SUPPORT

class BLASInstanceEx;
class BVH_Double : public BVHBase
{
public:
	struct BVHNode
	{
		// Double precision 'traditional' BVH node layout.
		// Compared to the default BVHNode, child node indices and triangle indices
		// are also expanded to 64bit values to support massive scenes.
		bvhdbl3 aabbMin, aabbMax; // 2x24 bytes
		uint64_t leftFirst; // 8 bytes
		uint64_t triCount; // 8 bytes, total: 64 bytes
		bool isLeaf() const { return triCount > 0; /* empty BVH leaves do not exist */ }
		double Intersect( const RayEx& ray ) const;
		double SurfaceArea() const;
	};
	struct Fragment
	{
		// Double-precision version of the fragment sruct.
		bvhdbl3 bmin, bmax;			// AABB
		uint64_t primIdx;			// index of the original primitive
	};
	BVH_Double( BVHContext ctx = {} ) { layout = LAYOUT_BVH_DOUBLE; context = ctx; }
	~BVH_Double();
	void Build( const bvhdbl3* vertices, const uint64_t primCount );
	void Build( BLASInstanceEx* bvhs, const uint64_t instCount, BVH_Double** blasses, const uint64_t blasCount );
	void Build( void (*customGetAABB)(const uint64_t, bvhdbl3&, bvhdbl3&), const uint64_t primCount );
	void PrepareBuild( const bvhdbl3* vertices, const uint64_t primCount );
	void Build();
	double SAHCost( const uint64_t nodeIdx = 0 ) const;
	int32_t Intersect( RayEx& ray ) const;
	bool IsOccluded( const RayEx& ray ) const;
	bool IsOccludedTLAS( const RayEx& ray ) const;
	int32_t IntersectTLAS( RayEx& ray ) const;
	bvhdbl3* verts = 0;				// pointer to input primitive array, double-precision, 3x24 bytes per tri.
	Fragment* fragment = 0;			// input primitive bounding boxes, double-precision.
	BVHNode* bvhNode = 0;			// BVH node, double precision format.
	uint64_t* primIdx = 0;			// primitive index array for double-precision bvh.
	BLASInstanceEx* instList = 0;	// instance array, for top-level acceleration structure.
	BVH_Double** blasList = 0;		// blas array, for TLAS traversal.
	uint64_t blasCount = 0;			// number of blasses in blasList.
	// 64-bit base overrides
	uint64_t newNodePtr = 0;		// next free bvh pool entry to allocate
	uint64_t usedNodes = 0;			// number of nodes used for the BVH.
	uint64_t allocatedNodes = 0;	// number of nodes allocated for the BVH.
	uint64_t triCount = 0;			// number of primitives in the BVH.
	uint64_t idxCount = 0;			// number of primitive indices.
	bvhdbl3 aabbMin, aabbMax;		// bounds of the root node of the BVH.
	// Custom geometry intersection callback
	bool (*customIntersect)(RayEx&, uint64_t) = 0;
	bool (*customIsOccluded)(const RayEx&, uint64_t) = 0;
};

#endif // DOUBLE_PRECISION_SUPPORT

class BVH_GPU : public BVHBase
{
public:
	struct BVHNode
	{
		// Alternative 64-byte BVH node layout, which specifies the bounds of
		// the children rather than the node itself. This layout is used by
		// Aila and Laine in their seminal GPU ray tracing paper.
		bvhvec3 lmin; uint32_t left;
		bvhvec3 lmax; uint32_t right;
		bvhvec3 rmin; uint32_t triCount;
		bvhvec3 rmax; uint32_t firstTri; // total: 64 bytes
		bool isLeaf() const { return triCount > 0; }
	};
	BVH_GPU( BVHContext ctx = {} ) { layout = LAYOUT_BVH_GPU; context = ctx; }
	BVH_GPU( const BVH& original ) { /* DEPRICATED */ ConvertFrom( original ); }
	~BVH_GPU();
	void Build( const bvhvec4* vertices, const uint32_t primCount );
	void Build( const bvhvec4slice& vertices );
	void Build( const bvhvec4* vertices, const uint32_t* indices, const uint32_t primCount );
	void Build( const bvhvec4slice& vertices, const uint32_t* indices, const uint32_t primCount );
	void Build( BLASInstance* instances, const uint32_t instCount, BVHBase** blasses, const uint32_t blasCount );
	void BuildHQ( const bvhvec4* vertices, const uint32_t primCount );
	void BuildHQ( const bvhvec4slice& vertices );
	void BuildHQ( const bvhvec4* vertices, const uint32_t* indices, const uint32_t primCount );
	void BuildHQ( const bvhvec4slice& vertices, const uint32_t* indices, const uint32_t primCount );
	void Optimize( const uint32_t iterations = 25, bool extreme = false );
	float SAHCost( const uint32_t nodeIdx = 0 ) const { return bvh.SAHCost( nodeIdx ); }
	void ConvertFrom( const BVH& original, bool compact = true );
	int32_t Intersect( Ray& ray ) const;
	bool IsOccluded( const Ray& ray ) const { FALLBACK_SHADOW_QUERY( ray ); }
	// BVH data
	BVHNode* bvhNode = 0;			// BVH node in Aila & Laine format.
	BVH bvh;						// BVH4 is created from BVH and uses its data.
	bool ownBVH = true;				// False when ConvertFrom receives an external bvh.
};

class BVH_SoA : public BVHBase
{
public:
	struct BVHNode
	{
		// Second alternative 64-byte BVH node layout, same as BVHAilaLaine but
		// with child AABBs stored in SoA order.
		SIMDVEC4 xxxx, yyyy, zzzz;
		uint32_t left, right, triCount, firstTri; // total: 64 bytes
		bool isLeaf() const { return triCount > 0; }
	};
	BVH_SoA( BVHContext ctx = {} ) { layout = LAYOUT_BVH_SOA; context = ctx; }
	BVH_SoA( const BVH& original ) { /* DEPRICATED */ layout = LAYOUT_BVH_SOA; ConvertFrom( original ); }
	~BVH_SoA();
	void Build( const bvhvec4* vertices, const uint32_t primCount );
	void Build( const bvhvec4slice& vertices );
	void Build( const bvhvec4* vertices, const uint32_t* indices, const uint32_t primCount );
	void Build( const bvhvec4slice& vertices, const uint32_t* indices, const uint32_t primCount );
	void BuildHQ( const bvhvec4* vertices, const uint32_t primCount );
	void BuildHQ( const bvhvec4slice& vertices );
	void BuildHQ( const bvhvec4* vertices, const uint32_t* indices, const uint32_t primCount );
	void BuildHQ( const bvhvec4slice& vertices, const uint32_t* indices, const uint32_t primCount );
	void Optimize( const uint32_t iterations = 25, bool extreme = false );
	float SAHCost( const uint32_t nodeIdx = 0 ) const { return bvh.SAHCost( nodeIdx ); }
	void Save( const char* fileName );
	bool Load( const char* fileName, const bvhvec4* vertices, const uint32_t primCount );
	bool Load( const char* fileName, const bvhvec4* vertices, const uint32_t* indices, const uint32_t primCount );
	bool Load( const char* fileName, const bvhvec4slice& vertices, const uint32_t* indices = 0, const uint32_t primCount = 0 );
	void ConvertFrom( const BVH& original, bool compact = true );
	int32_t Intersect( Ray& ray ) const;
	bool IsOccluded( const Ray& ray ) const;
	// BVH data
	BVHNode* bvhNode = 0;			// BVH node in 'structure of arrays' format.
	BVH bvh;						// BVH_SoA is created from BVH and uses its data.
	bool ownBVH = true;				// False when ConvertFrom receives an external bvh.
};

class BVH_Verbose : public BVHBase
{
public:
	struct BVHNode
	{
		// This node layout has some extra data per node: It stores left and right
		// child node indices explicitly, and stores the index of the parent node.
		// This format exists primarily for the BVH optimizer.
		bvhvec3 aabbMin; uint32_t left;
		bvhvec3 aabbMax; uint32_t right;
		uint32_t triCount, firstTri, parent;
		float dummy[5]; // total: 64 bytes.
		bool isLeaf() const { return triCount > 0; }
		float SA() const { return BVH::SA( aabbMin, aabbMax ); }
	};
	BVH_Verbose( BVHContext ctx = {} ) { layout = LAYOUT_BVH_VERBOSE; context = ctx; }
	BVH_Verbose( const BVH& original ) { /* DEPRECATED */ layout = LAYOUT_BVH_VERBOSE; ConvertFrom( original ); }
	~BVH_Verbose() { AlignedFree( bvhNode ); }
	void ConvertFrom( const BVH& original, bool compact = true );
	float SAHCost( const uint32_t nodeIdx = 0 ) const;
	int32_t NodeCount() const;
	int32_t PrimCount( const uint32_t nodeIdx = 0 ) const;
	void Refit( const uint32_t nodeIdx = 0, bool skipLeafs = false );
	void CheckFit( const uint32_t nodeIdx = 0, bool skipLeafs = false );
	void Compact();
	void SplitLeafs( const uint32_t maxPrims = 1 );
	void MergeLeafs();
	void Optimize( const uint32_t iterations = 25, bool extreme = false, bool stochastic = false );
private:
	struct SortItem { uint32_t idx; float cost; };
	void RefitUp( uint32_t nodeIdx );
	float SAHCostUp( uint32_t nodeIdx ) const;
	uint32_t FindBestNewPosition( const uint32_t Lid ) const;
	uint32_t CountSubtreeTris( const uint32_t nodeIdx, uint32_t* counters );
	void MergeSubtree( const uint32_t nodeIdx, uint32_t* newIdx, uint32_t& newIdxPtr );
public:
	// BVH data
	bvhvec4slice verts = {};		// pointer to input primitive array: 3x16 bytes per tri.
	Fragment* fragment = 0;			// input primitive bounding boxes, double-precision.
	uint32_t* primIdx = 0;			// primitive index array - pointer copied from original.
	BVHNode* bvhNode = 0;			// BVH node with additional info, for BVH optimizer.
};

template <int M> class MBVH : public BVHBase
{
public:
	struct MBVHNode
	{
		// M-wide (aka 'shallow') BVH layout.
		bvhvec3 aabbMin; uint32_t firstTri;
		bvhvec3 aabbMax; uint32_t triCount;
		uint32_t child[M];
		uint32_t childCount;
		uint32_t dummy[((30 - M) & 3) + 1]; // dummies are for alignment.
		bool isLeaf() const { return triCount > 0; }
	};
	MBVH( BVHContext ctx = {} ) { layout = LAYOUT_MBVH; context = ctx; }
	MBVH( const BVH& original ) { /* DEPRECATED */ layout = LAYOUT_MBVH; ConvertFrom( original ); }
	~MBVH();
	void Build( const bvhvec4* vertices, const uint32_t primCount );
	void Build( const bvhvec4slice& vertices );
	void Build( const bvhvec4* vertices, const uint32_t* indices, const uint32_t primCount );
	void Build( const bvhvec4slice& vertices, const uint32_t* indices, const uint32_t primCount );
	void BuildHQ( const bvhvec4* vertices, const uint32_t primCount );
	void BuildHQ( const bvhvec4slice& vertices );
	void BuildHQ( const bvhvec4* vertices, const uint32_t* indices, const uint32_t primCount );
	void BuildHQ( const bvhvec4slice& vertices, const uint32_t* indices, const uint32_t primCount );
	void Optimize( const uint32_t iterations = 25, bool extreme = false );
	void Refit( const uint32_t nodeIdx = 0 );
	uint32_t LeafCount( const uint32_t nodeIdx = 0 ) const;
	float SAHCost( const uint32_t nodeIdx = 0 ) const;
	void ConvertFrom( const BVH& original, bool compact = true );
	// BVH data
	MBVHNode* mbvhNode = 0;			// BVH node for M-wide BVH.
	BVH bvh;						// MBVH<M> is created from BVH and uses its data.
	bool ownBVH = true;				// False when ConvertFrom receives an external bvh.
};

class BVH4_GPU : public BVHBase
{
public:
	struct BVHNode // actual struct is unused; left here to show structure of data in bvh4Data.
	{
		// 4-way BVH node, optimized for GPU rendering
		struct aabb8 { uint8_t xmin, ymin, zmin, xmax, ymax, zmax; }; // quantized
		bvhvec3 aabbMin; uint32_t c0Info;			// 16
		bvhvec3 aabbExt; uint32_t c1Info;			// 16
		aabb8 c0bounds, c1bounds; uint32_t c2Info;	// 16
		aabb8 c2bounds, c3bounds; uint32_t c3Info;	// 16; total: 64 bytes
		// childInfo, 32bit:
		// msb:        0=interior, 1=leaf
		// leaf:       16 bits: relative start of triangle data, 15 bits: triangle count.
		// interior:   31 bits: child node address, in float4s from BVH data start.
		// Triangle data: directly follows nodes with leaves. Per tri:
		// - bvhvec4 vert0, vert1, vert2
		// - uint vert0.w stores original triangle index.
		// We can make the node smaller by storing child nodes sequentially, but
		// there is no way we can shave off a full 16 bytes, unless aabbExt is stored
		// as chars as well, as in CWBVH.
	};
	BVH4_GPU( BVHContext ctx = {} ) { layout = LAYOUT_BVH4_GPU; context = ctx; }
	BVH4_GPU( const MBVH<4>& bvh4 ) { /* DEPRECATED */ layout = LAYOUT_BVH4_GPU; ConvertFrom( bvh4 ); }
	~BVH4_GPU();
	void Build( const bvhvec4* vertices, const uint32_t primCount );
	void Build( const bvhvec4slice& vertices );
	void Build( const bvhvec4* vertices, const uint32_t* indices, const uint32_t primCount );
	void Build( const bvhvec4slice& vertices, const uint32_t* indices, const uint32_t primCount );
	void BuildHQ( const bvhvec4* vertices, const uint32_t primCount );
	void BuildHQ( const bvhvec4slice& vertices );
	void BuildHQ( const bvhvec4* vertices, const uint32_t* indices, const uint32_t primCount );
	void BuildHQ( const bvhvec4slice& vertices, const uint32_t* indices, const uint32_t primCount );
	void Optimize( const uint32_t iterations = 25, bool extreme = false );
	void ConvertFrom( const MBVH<4>& original, bool compact = true );
	float SAHCost( const uint32_t nodeIdx = 0 ) const { return bvh4.SAHCost( nodeIdx ); }
	int32_t Intersect( Ray& ray ) const;
	bool IsOccluded( const Ray& ray ) const { FALLBACK_SHADOW_QUERY( ray ); }
	// BVH data
	bvhvec4* bvh4Data = 0;			// 64-byte 4-wide BVH node for efficient GPU rendering.
	uint32_t allocatedBlocks = 0;	// node data and triangles are stored in 16-byte blocks.
	uint32_t usedBlocks = 0;		// actually used storage.
	MBVH<4> bvh4;					// BVH4_GPU is created from BVH4 and uses its data.
	bool ownBVH4 = true;			// False when ConvertFrom receives an external bvh.
};

class BVH4_CPU : public BVHBase
{
public:
	enum { EMPTY_BIT = 1 << 31, LEAF_BIT = 1 << 30 };
	struct BVHNode
	{
		// 4-way BVH node, optimized for CPU rendering.
		// SSE version.
		SIMDVEC4 xmin4, xmax4;
		SIMDVEC4 ymin4, ymax4;
		SIMDVEC4 zmin4, zmax4;
		SIMDIVEC4 child4, perm4; // total 128 bytes.
	};
	struct CacheLine { SIMDVEC4 a, b, c, d; };
	BVH4_CPU( BVHContext ctx = {} ) { layout = LAYOUT_BVH4_CPU; context = ctx; c_int = 2; l_quads = true; }
	~BVH4_CPU();
	void Save( const char* fileName );
	bool Load( const char* fileName, const uint32_t expectedTris );
	void Build( const bvhvec4* vertices, const uint32_t primCount );
	void Build( const bvhvec4slice& vertices );
	void Build( const bvhvec4* vertices, const uint32_t* indices, const uint32_t prims );
	void Build( const bvhvec4slice& vertices, const uint32_t* indices, uint32_t prims );
	void BuildHQ( const bvhvec4* vertices, const uint32_t primCount );
	void BuildHQ( const bvhvec4slice& vertices );
	void BuildHQ( const bvhvec4* vertices, const uint32_t* indices, const uint32_t prims );
	void BuildHQ( const bvhvec4slice& vertices, const uint32_t* indices, uint32_t prims );
	void Optimize( const uint32_t iterations, bool extreme );
	void Refit();
	float SAHCost( const uint32_t nodeIdx ) const;
	void ConvertFrom( MBVH<4>& original );
	int32_t Intersect( Ray& ray ) const;
	bool IsOccluded( const Ray& ray ) const;
	// Intersect / IsOccluded specialize for ray octant using templated functions.
	template <bool posX, bool posY, bool posZ> int32_t Intersect( Ray& ray ) const;
	template <bool posX, bool posY, bool posZ> bool IsOccluded( const Ray& ray ) const;
	// BVH8 data
	CacheLine* bvh4Data = 0;		// Interleaved interior (128b) and leaf (192b) data.
	MBVH<4> bvh4;					// BVH4_CPU is created from BVH4 and uses its data.
	bool ownBVH4 = true;			// false when ConvertFrom receives an external bvh4.
	uint32_t allocatedBlocks = 0;	// node data and triangles are stored in 16-byte blocks.
	uint32_t usedBlocks = 0;		// the amount of data actually used.
};

class BVH8_CWBVH : public BVHBase
{
public:
	BVH8_CWBVH( BVHContext ctx = {} ) { layout = LAYOUT_CWBVH; context = ctx; }
	BVH8_CWBVH( MBVH<8>& bvh8 ) { /* DEPRECATED */ layout = LAYOUT_CWBVH; ConvertFrom( bvh8 ); }
	~BVH8_CWBVH();
	void Save( const char* fileName );
	bool Load( const char* fileName, const uint32_t expectedTris );
	void Build( const bvhvec4* vertices, const uint32_t primCount );
	void Build( const bvhvec4slice& vertices );
	void Build( const bvhvec4* vertices, const uint32_t* indices, const uint32_t primCount );
	void Build( const bvhvec4slice& vertices, const uint32_t* indices, const uint32_t primCount );
	void BuildHQ( const bvhvec4* vertices, const uint32_t primCount );
	void BuildHQ( const bvhvec4slice& vertices );
	void BuildHQ( const bvhvec4* vertices, const uint32_t* indices, const uint32_t primCount );
	void BuildHQ( const bvhvec4slice& vertices, const uint32_t* indices, const uint32_t primCount );
	void Optimize( const uint32_t iterations = 25, bool extreme = false );
	void ConvertFrom( MBVH<8>& original, bool compact = true );
	float SAHCost( const uint32_t nodeIdx = 0 ) const;
	int32_t Intersect( Ray& ray ) const;
	bool IsOccluded( const Ray& ray ) const { FALLBACK_SHADOW_QUERY( ray ); }
	// BVH8 data
	bvhvec4* bvh8Data = 0;			// nodes in CWBVH format.
	bvhvec4* bvh8Tris = 0;			// triangle data for CWBVH nodes.
	uint32_t allocatedBlocks = 0;	// node data is stored in blocks of 16 byte.
	uint32_t usedBlocks = 0;		// actually used blocks.
	MBVH<8> bvh8;					// BVH8_CWBVH is created from BVH8 and uses its data.
	bool ownBVH8 = true;			// false when ConvertFrom receives an external bvh8.
};

// Storage for up to four triangles, in SoA layout, for BVH8_CPU.
struct BVHTri4Leaf
{
	SIMDVEC4 v0x4, v0y4, v0z4;
	SIMDVEC4 e1x4, e1y4, e1z4;
	SIMDVEC4 e2x4, e2y4, e2z4;
	uint32_t primIdx[4];		// total: 160 bytes.
	SIMDVEC4 dummy0, dummy1;	// pad to 3 full cachelines.
	inline void SetData( const bvhvec3& v0, const bvhvec3& e1, const bvhvec3& e2, const uint32_t pidx, const uint32_t slot )
	{
		((float*)&v0x4)[slot] = v0.x, ((float*)&v0y4)[slot] = v0.y, ((float*)&v0z4)[slot] = v0.z;
		((float*)&e1x4)[slot] = e1.x, ((float*)&e1y4)[slot] = e1.y, ((float*)&e1z4)[slot] = e1.z;
		((float*)&e2x4)[slot] = e2.x, ((float*)&e2y4)[slot] = e2.y, ((float*)&e2z4)[slot] = e2.z, primIdx[slot] = pidx;
	}
};

// Storage for a single triangle, for BVH8_CPU.
struct BVHTri1Leaf
{
	bvhvec3 v0, e1, e2;
	uint32_t primIdx;			// total: 40 bytes
};

class BVH8_CPU : public BVHBase
{
public:
	enum { EMPTY_BIT = 1 << 31, LEAF_BIT = 1 << 30 };
	struct BVHNode
	{
		// 8-way BVH node, optimized for CPU rendering.
		// Based on: "Accelerated Single Ray Tracing for Wide Vector Units", Fuetterling et al., 2017,
		// and the implementation by Mathijs Molenaar, https://github.com/mathijs727/pandora
		SIMDVEC8 xmin8, xmax8;
		SIMDVEC8 ymin8, ymax8;
		SIMDVEC8 zmin8, zmax8;
		SIMDIVEC8 child8; // bits: 31..29 = flags, 28..0: node index.
		SIMDIVEC8 perm8;
		// flag bits: 000 is an empty node, 010 is an interior node. 1xx is leaf; xx = tricount.
	};
	struct BVHNodeCompact
	{
		// Novel 128-byte 8-way BVH node.
		SIMDIVEC8 child8, perm8;									// 64
		float d0, bminx, bminy, bminz, d1, bextx, bexty, bextz;		// 32
		SIMDIVEC4 cbminmaxx8, cbminmaxy8;							// 32, total: 128
	};
	struct CacheLine { SIMDVEC8 a, b; };
	BVH8_CPU( BVHContext ctx = {} ) { layout = LAYOUT_BVH8_AVX2; context = ctx; c_int = 2; l_quads = true; }
	~BVH8_CPU();
	void Save( const char* fileName );
	bool Load( const char* fileName, const uint32_t expectedTris );
	void Build( const bvhvec4* vertices, const uint32_t primCount );
	void Build( const bvhvec4slice& vertices );
	void Build( const bvhvec4* vertices, const uint32_t* indices, const uint32_t prims );
	void Build( const bvhvec4slice& vertices, const uint32_t* indices, uint32_t prims );
	void BuildHQ( const bvhvec4* vertices, const uint32_t primCount );
	void BuildHQ( const bvhvec4slice& vertices );
	void BuildHQ( const bvhvec4* vertices, const uint32_t* indices, const uint32_t prims );
	void BuildHQ( const bvhvec4slice& vertices, const uint32_t* indices, uint32_t prims );
	void Optimize( const uint32_t iterations, bool extreme );
	void Refit();
	float SAHCost( const uint32_t nodeIdx ) const;
	void ConvertFrom( MBVH<8>& original );
	int32_t Intersect( Ray& ray ) const;
	bool IsOccluded( const Ray& ray ) const;
	// Intersect / IsOccluded specialize for ray octant using templated functions.
	template <bool posX, bool posY, bool posZ> int32_t Intersect( Ray& ray ) const;
	template <bool posX, bool posY, bool posZ> bool IsOccluded( const Ray& ray ) const;
	// BVH8 data
	CacheLine* bvh8Data = 0;		// Interleaved interior (256b) and leaf (192b) data.
	MBVH<8> bvh8;					// BVH8_CPU is created from BVH8 and uses its data.
	bool ownBVH8 = true;			// false when ConvertFrom receives an external bvh8.
	uint32_t allocatedBlocks = 0;	// node data and triangles are stored in 16-byte blocks.
	uint32_t usedBlocks = 0;		// the amount of data actually used.
};

// BLASInstance: A TLAS is built over BLAS instances, where a single BLAS can be
// used with multiple transforms, and multiple BLASses can be combined in a complex
// scene. The TLAS is built over the world-space AABBs of the BLAS root nodes.
class ALIGNED( 64 ) BLASInstance
{
public:
	BLASInstance() = default;
	BLASInstance( uint32_t idx ) : blasIdx( idx ) {}
	float transform[16] = { 1, 0, 0, 0, 0, 1, 0, 0, 0, 0, 1, 0, 0, 0, 0, 1 }; // identity
	float invTransform[16] = { 1, 0, 0, 0, 0, 1, 0, 0, 0, 0, 1, 0, 0, 0, 0, 1 }; // identity
	bvhvec3 aabbMin = bvhvec3( BVH_FAR );
	uint32_t blasIdx = 0;
	bvhvec3 aabbMax = bvhvec3( -BVH_FAR );
	uint32_t mask = (uint32_t)RAY_MASK_INTERSECT_ALL; // set to intersect with all rays by default
	uint32_t dummy[8]; // pad struct to 64 byte
	void Update( BVHBase * blas );
	void InvertTransform();
};

#ifdef DOUBLE_PRECISION_SUPPORT

// BLASInstanceEx: Double-precision version of BLASInstance.
class BLASInstanceEx
{
public:
	BLASInstanceEx() = default;
	BLASInstanceEx( uint64_t idx ) : blasIdx( idx ) {}
	double transform[16] = { 1, 0, 0, 0, 0, 1, 0, 0, 0, 0, 1, 0, 0, 0, 0, 1 }; // identity
	double invTransform[16] = { 1, 0, 0, 0, 0, 1, 0, 0, 0, 0, 1, 0, 0, 0, 0, 1 }; // identity
	bvhdbl3 aabbMin = bvhdbl3( BVH_DBL_FAR );
	uint64_t blasIdx = 0;
	bvhdbl3 aabbMax = bvhdbl3( -BVH_DBL_FAR );
	uint64_t mask = RAY_MASK_INTERSECT_ALL; // set to intersect with all rays by default
	void Update( BVH_Double* blas );
	void InvertTransform();
};

#endif

} // namespace tinybvh

#endif // TINY_BVH_H_

// ============================================================================
//
//        I M P L E M E N T A T I O N
//
// ============================================================================

#ifdef TINYBVH_IMPLEMENTATION

#include <assert.h>			// for assert
#ifdef _MSC_VER
#include <intrin.h>			// for __lzcnt
#endif
#include <fstream>			// fstream

// We need quite a bit of type reinterpretation, so we'll
// turn off the gcc warning here until the end of the file.
#ifdef __GNUC__
#pragma GCC diagnostic push
#pragma GCC diagnostic ignored "-Wstrict-aliasing"
#endif

// Some constexpr stuff to produce nice-looking branches in
// *::Intersect with proper dead code elinimation.
#ifdef ENABLE_INDEXED_GEOMETRY
static constexpr bool indexedEnabled = true;
#else
static constexpr bool indexedEnabled = false;
#endif
#ifdef ENABLE_CUSTOM_GEOMETRY
static constexpr bool customEnabled = true;
#else
static constexpr bool customEnabled = false;
#endif

namespace tinybvh {

#if defined BVH_USESSE || defined BVH_USENEON
inline uint32_t __bfind( uint32_t x ) // https://github.com/mackron/refcode/blob/master/lzcnt.c
{
#if defined _MSC_VER && !defined __clang__
	return 31 - __lzcnt( x );
#elif defined __EMSCRIPTEN__
	return 31 - __builtin_clz( x );
#elif defined __GNUC__ || defined __clang__
#if defined __APPLE__ || __has_builtin(__builtin_clz)
	return 31 - __builtin_clz( x );
#else
	uint32_t r;
	__asm__ __volatile__( "lzcnt{l %1, %0| %0, %1}" : "=r"(r) : "r"(x) : "cc" );
	return 31 - r;
#endif
#endif
}
#endif

// array element counting; https://stackoverflow.com/questions/12784136
#define BVH_NUM_ELEMS(a) (sizeof(a)/sizeof 0[a])

// random numbers
uint32_t tinybvh_rnduint( uint32_t& s ) { s ^= s << 13, s ^= s >> 17, s ^= s << 5; return s; }
float tinybvh_rndfloat( uint32_t& s ) { return tinybvh_rnduint( s ) * 2.3283064365387e-10f; }

// random unit vector
bvhvec3 tinybvh_rndvec3( uint32_t& s )
{
	bvhvec3 R;
loop: R = bvhvec3( tinybvh_rndfloat( s ) - 0.5f, tinybvh_rndfloat( s ) * 0.5f, tinybvh_rndfloat( s ) * 0.5f );
	if (tinybvh_dot( R, R ) > 0.25f) goto loop;
	return tinybvh_normalize( R );
}

// error handling
#ifdef _WINDOWS_ // windows.h has been included
#define BVH_FATAL_ERROR_IF(c,s) if (c) { char t[512]; sprintf( t, \
	"Fatal error in tiny_bvh.h, line %i:\n%s\n", __LINE__, s ); \
	MessageBox( NULL, t, "Fatal error", MB_OK ); exit( 1 ); }
#else
#define BVH_FATAL_ERROR_IF(c,s) if (c) { fprintf( stderr, \
	"Fatal error in tiny_bvh.h, line %i:\n%s\n", __LINE__, s ); exit( 1 ); }
#endif
#define BVH_FATAL_ERROR(s) BVH_FATAL_ERROR_IF(1,s)

// Fallbacks to be used in the absence of HW SIMD support.
#ifndef BVH_USESSE
int32_t BVH4_CPU::Intersect( Ray& ray ) const { BVH_FATAL_ERROR( "BVH4_CPU::Intersect requires SSE. " ); }
bool BVH4_CPU::IsOccluded( const Ray& ray ) const { BVH_FATAL_ERROR( "BVH4_CPU::IsOccluded requires SSE. " ); }
#endif
#if !defined BVH_USEAVX
void BVH::BuildAVX( const bvhvec4*, const uint32_t ) { BVH_FATAL_ERROR( "BVH::BuildAVX requires AVX." ); }
void BVH::BuildAVX( const bvhvec4slice& ) { BVH_FATAL_ERROR( "BVH::BuildAVX requires AVX." ); }
void BVH::BuildAVX( const bvhvec4*, const uint32_t*, const uint32_t ) { BVH_FATAL_ERROR( "BVH::BuildAVX requires AVX." ); }
void BVH::BuildAVX( const bvhvec4slice&, const uint32_t*, const uint32_t ) { BVH_FATAL_ERROR( "BVH::BuildAVX requires AVX." ); }
int32_t BVH8_CWBVH::Intersect( Ray& ) const { BVH_FATAL_ERROR( "BVH8_CWBVH::Intersect requires AVX." ); }
#endif // BVH_USEAVX
#if !defined BVH_USEAVX2
int32_t BVH8_CPU::Intersect( Ray& ) const { BVH_FATAL_ERROR( "BVH8_CPU::Intersect requires AVX2 and FMA." ); }
bool BVH8_CPU::IsOccluded( const Ray& ) const { BVH_FATAL_ERROR( "BVH8_CPU::IsOccluded requires AVX2 and FMA." ); }
#endif // BVH_USEAVX2
#if !defined BVH_USEAVX && !defined BVH_USENEON
int32_t BVH_SoA::Intersect( Ray& ) const { BVH_FATAL_ERROR( "BVH_SoA::Intersect requires AVX or NEON." ); }
bool BVH_SoA::IsOccluded( const Ray& ) const { BVH_FATAL_ERROR( "BVH_SoA::IsOccluded requires AVX or NEON." ); }
#endif // !(BVH_USEAVX && BVH_USENEON)

// code compaction: Moeller-Trumbore ray/tri test.
#define MOLLER_TRUMBORE_TEST( tmax, exit ) \
	const bvhvec3 h = tinybvh_cross( ray.D, e2 );	\
	const float a = tinybvh_dot( e1, h );			\
	if (fabs( a ) < 0.000001f) exit;				\
	const float f = 1 / a;							\
	const bvhvec3 s = ray.O - v0;					\
	const float u = f * tinybvh_dot( s, h );		\
	const bvhvec3 q = tinybvh_cross( s, e1 );		\
	const float v = f * tinybvh_dot( ray.D, q );	\
	const bool miss = u < 0 || v < 0 || u + v > 1;	\
	if (miss) exit;									\
	const float t = f * tinybvh_dot( e2, q );		\
	if (t < 0 || t > tmax) exit;

// code compaction: fetching triangle vertices, with or without indices.
#define GET_PRIM_INDICES_I0_I1_I2( bvh, idx ) if (indexedEnabled && bvh.vertIdx != 0) \
	i0 = bvh.vertIdx[idx * 3], i1 = bvh.vertIdx[idx * 3 + 1], i2 = bvh.vertIdx[idx * 3 + 2]; \
	else i0 = idx * 3, i1 = idx * 3 + 1, i2 = idx * 3 + 2;

// ray validation: throw an error if the input ray contains nans.
#define VALIDATE_RAY(r) { float test = r.D.x + r.D.y + r.D.z + ray.hit.t + r.O.x \
	+ r.O.y + r.O.z; BVH_FATAL_ERROR_IF( std::isnan( test ), "Input ray contains NaNs." ); }

#ifndef TINYBVH_USE_CUSTOM_VECTOR_TYPES

bvhvec4::bvhvec4( const bvhvec3& a ) { x = a.x; y = a.y; z = a.z; w = 0; }
bvhvec4::bvhvec4( const bvhvec3& a, float b ) { x = a.x; y = a.y; z = a.z; w = b; }

#endif

bvhvec4slice::bvhvec4slice( const bvhvec4* data, uint32_t count, uint32_t stride ) :
	data{ reinterpret_cast<const int8_t*>(data) },
	count{ count }, stride{ stride } {
}

const bvhvec4& bvhvec4slice::operator[]( size_t i ) const
{
#ifdef PARANOID
	BVH_FATAL_ERROR_IF( i >= count, "bvhvec4slice::[..], Reading outside slice." );
#endif
	return *reinterpret_cast<const bvhvec4*>(data + stride * i);
}

void* BVHBase::AlignedAlloc( size_t size )
{
	return context.malloc ? context.malloc( size, context.userdata ) : nullptr;
}

void BVHBase::AlignedFree( void* ptr )
{
	if (context.free)
		context.free( ptr, context.userdata );
}

void BVHBase::CopyBasePropertiesFrom( const BVHBase& original )
{
	this->rebuildable = original.rebuildable;
	this->refittable = original.refittable;
	this->may_have_holes = original.may_have_holes;
	this->bvh_over_aabbs = original.bvh_over_aabbs;
	this->bvh_over_indices = original.bvh_over_indices;
	this->context = original.context;
	this->triCount = original.triCount;
	this->idxCount = original.idxCount;
	this->c_int = original.c_int, this->c_trav = original.c_trav;
	this->aabbMin = original.aabbMin, this->aabbMax = original.aabbMax;
}

// BVH implementation
// ----------------------------------------------------------------------------

BVH::~BVH()
{
	AlignedFree( bvhNode );
	AlignedFree( primIdx );
	AlignedFree( fragment );
}

void BVH::Save( const char* fileName )
{
	// saving is easy, it's the loadingn that will be complex.
	std::fstream s{ fileName, s.binary | s.out };
	uint32_t header = TINY_BVH_VERSION_SUB + (TINY_BVH_VERSION_MINOR << 8) + (TINY_BVH_VERSION_MAJOR << 16) + (layout << 24);
	s.write( (char*)&header, sizeof( uint32_t ) );
	s.write( (char*)&triCount, sizeof( uint32_t ) );
	s.write( (char*)this, sizeof( BVH ) );
	s.write( (char*)bvhNode, usedNodes * sizeof( BVHNode ) );
	s.write( (char*)primIdx, idxCount * sizeof( uint32_t ) );
}

bool BVH::Load( const char* fileName, const bvhvec4* vertices, const uint32_t primCount )
{
	return Load( fileName, bvhvec4slice{ vertices, primCount * 3, sizeof( bvhvec4 ) } );
}

bool BVH::Load( const char* fileName, const bvhvec4* vertices, const uint32_t* indices, const uint32_t primCount )
{
	return Load( fileName, bvhvec4slice{ vertices, primCount * 3, sizeof( bvhvec4 ) }, indices, primCount );
}

bool BVH::Load( const char* fileName, const bvhvec4slice& vertices, const uint32_t* indices, const uint32_t primCount )
{
	// open file and check contents
	std::fstream s{ fileName, s.binary | s.in };
	if (!s) return false;
	BVHContext tmp = context;
	bool expectIndexed = (indices != nullptr);
	uint32_t header, fileTriCount;
	s.read( (char*)&header, sizeof( uint32_t ) );
	if (((header >> 8) & 255) != TINY_BVH_VERSION_MINOR ||
		((header >> 16) & 255) != TINY_BVH_VERSION_MAJOR ||
		(header & 255) != TINY_BVH_VERSION_SUB || (header >> 24) != layout) return false;
	s.read( (char*)&fileTriCount, sizeof( uint32_t ) );
	if (expectIndexed && fileTriCount != primCount) return false;
	if (!expectIndexed && fileTriCount != vertices.count / 3) return false;
	// all checks passed; safe to overwrite *this
	s.read( (char*)this, sizeof( BVH ) );
	bool fileIsIndexed = vertIdx != nullptr;
	if (expectIndexed != fileIsIndexed) return false; // not what we expected.
	if (blasList != nullptr || instList != nullptr) return false; // can't load/save TLAS.
	context = tmp; // can't load context; function pointers will differ.
	bvhNode = (BVHNode*)AlignedAlloc( allocatedNodes * sizeof( BVHNode ) );
	primIdx = (uint32_t*)AlignedAlloc( idxCount * sizeof( uint32_t ) );
	fragment = 0; // no need for this in a BVH that can't be rebuilt.
	s.read( (char*)bvhNode, usedNodes * sizeof( BVHNode ) );
	s.read( (char*)primIdx, idxCount * sizeof( uint32_t ) );
	verts = vertices; // we can't load vertices since the BVH doesn't own this data.
	vertIdx = (uint32_t*)indices;
	// all ok.
	return true;
}

void BVH::BuildDefault( const bvhvec4* vertices, const uint32_t primCount )
{
	// access point for builds over a raw list of vertices. The stride of
	// the vertex data must be 16 bytes.
	// The list will be encapsulated in a 'slice'. The slice can also be used
	// directly to provide data with a different stride, which enables use of
	// vertex buffers created for rasterization.
	BuildDefault( bvhvec4slice{ vertices, primCount * 3, sizeof( bvhvec4 ) } );
}

void BVH::BuildDefault( const bvhvec4* vertices, const uint32_t* indices, const uint32_t primCount )
{
	// access point for builders over an indexed list of raw vertices.
	BuildDefault( bvhvec4slice{ vertices, primCount * 3, sizeof( bvhvec4 ) }, indices, primCount );
}

void BVH::BuildDefault( const bvhvec4slice& vertices )
{
	// default builder: used internally when constructing a BVH layout requires
	// a regular BVH. Currently, this is the case for all of them.
#if defined BVH_USEAVX
	// if AVX is supported, BuildAVX is the optimal option. Tree quality is
	// identical to the reference builder, but speed is much better.
	BuildAVX( vertices );
#elif defined BVH_USENEON
	BuildNEON( vertices );
#else
	// fallback option, in case neither AVX or NEON is not supported: the reference
	// builder, which should work on all platforms.
	Build( vertices );
#endif
}

void BVH::BuildDefault( const bvhvec4slice& vertices, const uint32_t* indices, const uint32_t primCount )
{
	// default builder for indexed vertices. See notes above.
#if defined BVH_USEAVX
	BuildAVX( vertices, indices, primCount );
#elif defined BVH_USENEON
	BuildNEON( vertices, indices, primCount );
#else
	Build( vertices, indices, primCount );
#endif
}

void BVH::ConvertFrom( const BVH_Verbose& original, bool compact )
{
	// allocate space
	const uint32_t spaceNeeded = compact ? original.usedNodes : original.allocatedNodes;
	if (allocatedNodes < spaceNeeded)
	{
		AlignedFree( bvhNode );
		bvhNode = (BVHNode*)AlignedAlloc( triCount * 2 * sizeof( BVHNode ) );
		allocatedNodes = spaceNeeded;
	}
	memset( bvhNode, 0, sizeof( BVHNode ) * spaceNeeded );
	CopyBasePropertiesFrom( original );
	this->verts = original.verts;
	this->primIdx = original.primIdx;
	// start conversion
	uint32_t srcNodeIdx = 0, dstNodeIdx = 0;
	newNodePtr = 2;
	uint32_t srcStack[1024], dstStack[1024], stackPtr = 0;
	while (1)
	{
		const BVH_Verbose::BVHNode& orig = original.bvhNode[srcNodeIdx];
		bvhNode[dstNodeIdx].aabbMin = orig.aabbMin;
		bvhNode[dstNodeIdx].aabbMax = orig.aabbMax;
		if (orig.isLeaf())
		{
			bvhNode[dstNodeIdx].triCount = orig.triCount;
			bvhNode[dstNodeIdx].leftFirst = orig.firstTri;
			if (stackPtr == 0) break;
			srcNodeIdx = srcStack[--stackPtr];
			dstNodeIdx = dstStack[stackPtr];
		}
		else
		{
			bvhNode[dstNodeIdx].leftFirst = newNodePtr;
			uint32_t srcRightIdx = orig.right;
			srcNodeIdx = orig.left, dstNodeIdx = newNodePtr++;
			srcStack[stackPtr] = srcRightIdx;
			dstStack[stackPtr++] = newNodePtr++;
		}
	}
	usedNodes = original.usedNodes;
}

float BVH::SAHCost( const uint32_t nodeIdx ) const
{
	// Determine the SAH cost of the tree. This provides an indication
	// of the quality of the BVH: Lower is better.
	const BVHNode& n = bvhNode[nodeIdx];
	if (n.isLeaf()) return c_int * n.SurfaceArea() * n.triCount;
	float cost = c_trav * n.SurfaceArea() + SAHCost( n.leftFirst ) + SAHCost( n.leftFirst + 1 );
	return nodeIdx == 0 ? (cost / n.SurfaceArea()) : cost;
}

void BVH::SplitLeafs( const uint32_t maxPrims )
{
	uint32_t stack[64], stackPtr = 0, nodeIdx = 0;
	while (1)
	{
		BVHNode& node = bvhNode[nodeIdx];
		if (node.isLeaf())
		{
			if (node.triCount > maxPrims)
			{
				BVHNode& left = bvhNode[newNodePtr], & right = bvhNode[newNodePtr + 1];
				left = node, right = node;
				right.leftFirst = node.leftFirst + maxPrims;
				right.triCount = node.triCount - maxPrims;
				left.triCount = maxPrims, node.leftFirst = newNodePtr, node.triCount = 0, newNodePtr += 2;
			}
			else
			{
				if (!stackPtr) break;
				nodeIdx = stack[--stackPtr];
			}
		}
		else
		{
			nodeIdx = node.leftFirst;
			stack[stackPtr++] = node.leftFirst + 1;
		}
	}
	usedNodes = newNodePtr;
}

int32_t BVH::PrimCount( const uint32_t nodeIdx ) const
{
	// Determine the total number of primitives / fragments in leaf nodes.
	const BVHNode& n = bvhNode[nodeIdx];
	return n.isLeaf() ? n.triCount : (PrimCount( n.leftFirst ) + PrimCount( n.leftFirst + 1 ));
}

// Basic single-function BVH builder, using mid-point splits.
// This builder yields a correct BVH in little time, but the quality of the
// structure will be low. Use this only if build time is the bottleneck in
// your application, e.g., when you need to trace few rays.
void BVH::BuildQuick( const bvhvec4* vertices, const uint32_t primCount )
{
	// build the BVH with a continuous array of bvhvec4 vertices:
	// in this case, the stride for the slice is 16 bytes.
	BuildQuick( bvhvec4slice{ vertices, primCount * 3, sizeof( bvhvec4 ) } );
}

void BVH::BuildQuick( const bvhvec4slice& vertices )
{
	BVH_FATAL_ERROR_IF( vertices.count == 0, "BVH::BuildQuick( .. ), primCount == 0." );
	// allocate on first build
	const uint32_t primCount = vertices.count / 3;
	const uint32_t spaceNeeded = primCount * 2; // upper limit
	if (allocatedNodes < spaceNeeded)
	{
		AlignedFree( bvhNode );
		AlignedFree( primIdx );
		AlignedFree( fragment );
		bvhNode = (BVHNode*)AlignedAlloc( spaceNeeded * sizeof( BVHNode ) );
		allocatedNodes = spaceNeeded;
		memset( &bvhNode[1], 0, 32 );	// node 1 remains unused, for cache line alignment.
		primIdx = (uint32_t*)AlignedAlloc( primCount * sizeof( uint32_t ) );
		fragment = (Fragment*)AlignedAlloc( primCount * sizeof( Fragment ) );
	}
	else BVH_FATAL_ERROR_IF( !rebuildable, "BVH::BuildQuick( .. ), bvh not rebuildable." );
	verts = vertices; // note: we're not copying this data; don't delete.
	idxCount = triCount = primCount;
	// reset node pool
	newNodePtr = 2;
	// assign all triangles to the root node
	BVHNode& root = bvhNode[0];
	root.leftFirst = 0, root.triCount = triCount, root.aabbMin = bvhvec3( BVH_FAR ), root.aabbMax = bvhvec3( -BVH_FAR );
	// initialize fragments and initialize root node bounds
	for (uint32_t i = 0; i < triCount; i++)
	{
		fragment[i].bmin = tinybvh_min( tinybvh_min( verts[i * 3], verts[i * 3 + 1] ), verts[i * 3 + 2] );
		fragment[i].bmax = tinybvh_max( tinybvh_max( verts[i * 3], verts[i * 3 + 1] ), verts[i * 3 + 2] );
		root.aabbMin = tinybvh_min( root.aabbMin, fragment[i].bmin );
		root.aabbMax = tinybvh_max( root.aabbMax, fragment[i].bmax ), primIdx[i] = i;
	}
	// subdivide recursively
	uint32_t task[256], taskCount = 0, nodeIdx = 0;
	while (1)
	{
		while (1)
		{
			BVHNode& node = bvhNode[nodeIdx];
			// in-place partition against midpoint on longest axis
			uint32_t j = node.leftFirst + node.triCount, src = node.leftFirst;
			bvhvec3 extent = node.aabbMax - node.aabbMin;
			uint32_t axis = 0;
			if (extent.y > extent.x && extent.y > extent.z) axis = 1;
			if (extent.z > extent.x && extent.z > extent.y) axis = 2;
			float splitPos = node.aabbMin[axis] + extent[axis] * 0.5f, centroid;
			bvhvec3 lbmin( BVH_FAR ), lbmax( -BVH_FAR ), rbmin( BVH_FAR ), rbmax( -BVH_FAR ), fmin, fmax;
			for (uint32_t fi, i = 0; i < node.triCount; i++)
			{
				fi = primIdx[src], fmin = fragment[fi].bmin, fmax = fragment[fi].bmax;
				centroid = (fmin[axis] + fmax[axis]) * 0.5f;
				if (centroid < splitPos)
					lbmin = tinybvh_min( lbmin, fmin ), lbmax = tinybvh_max( lbmax, fmax ), src++;
				else
				{
					rbmin = tinybvh_min( rbmin, fmin ), rbmax = tinybvh_max( rbmax, fmax );
					tinybvh_swap( primIdx[src], primIdx[--j] );
				}
			}
			// create child nodes
			const uint32_t leftCount = src - node.leftFirst, rightCount = node.triCount - leftCount;
			if (leftCount == 0 || rightCount == 0 || taskCount == BVH_NUM_ELEMS( task )) break; // split did not work out.
			const int32_t lci = newNodePtr++, rci = newNodePtr++;
			bvhNode[lci].aabbMin = lbmin, bvhNode[lci].aabbMax = lbmax;
			bvhNode[lci].leftFirst = node.leftFirst, bvhNode[lci].triCount = leftCount;
			bvhNode[rci].aabbMin = rbmin, bvhNode[rci].aabbMax = rbmax;
			bvhNode[rci].leftFirst = j, bvhNode[rci].triCount = rightCount;
			node.leftFirst = lci, node.triCount = 0;
			// recurse
			task[taskCount++] = rci, nodeIdx = lci;
		}
		// fetch subdivision task from stack
		if (taskCount == 0) break; else nodeIdx = task[--taskCount];
	}
	// all done.
	aabbMin = bvhNode[0].aabbMin, aabbMax = bvhNode[0].aabbMax;
	refittable = true; // not using spatial splits: can refit this BVH
	may_have_holes = false; // the reference builder produces a continuous list of nodes
	usedNodes = newNodePtr;
}

// Basic single-function binned-SAH-builder.
// This is the reference builder; it yields a decent tree suitable for ray tracing on the CPU.
// This code uses no SIMD instructions. Faster code, using SSE/AVX, is available for x64 CPUs.
// For GPU rendering: The resulting BVH should be converted to a more optimal
// format after construction, e.g. BVH_GPU, BVH4_GPU or BVH8_CWBVH.
void BVH::Build( const bvhvec4* vertices, const uint32_t prims )
{
	// build the BVH with a continuous array of bvhvec4 vertices:
	// in this case, the stride for the slice is 16 bytes.
	Build( bvhvec4slice{ vertices, prims * 3, sizeof( bvhvec4 ) } );
}

void BVH::Build( const bvhvec4slice& vertices )
{
	// build the BVH from vertices stored in a slice.
	PrepareBuild( vertices, 0, 0 /* empty index list; primcount is derived from slice */ );
	Build();
}

void BVH::Build( const bvhvec4* vertices, const uint32_t* indices, const uint32_t prims )
{
	// build the BVH with a continuous array of bvhvec4 vertices, indexed by 'indices'.
	Build( bvhvec4slice{ vertices, prims * 3, sizeof( bvhvec4 ) }, indices, prims );
}

void BVH::Build( const bvhvec4slice& vertices, const uint32_t* indices, uint32_t prims )
{
	// build the BVH from vertices stored in a slice, indexed by 'indices'.
	PrepareBuild( vertices, indices, prims );
	Build();
}

void BVH::Build( void (*customGetAABB)(const unsigned, bvhvec3&, bvhvec3&), const uint32_t primCount )
{
	BVH_FATAL_ERROR_IF( primCount == 0, "BVH::Build( void (*customGetAABB)( .. ), instCount ), instCount == 0." );
	triCount = idxCount = primCount;
	const uint32_t spaceNeeded = primCount * 2; // upper limit
	if (allocatedNodes < spaceNeeded)
	{
		AlignedFree( bvhNode );
		AlignedFree( primIdx );
		AlignedFree( fragment );
		bvhNode = (BVHNode*)AlignedAlloc( spaceNeeded * sizeof( BVHNode ) );
		allocatedNodes = spaceNeeded;
		memset( &bvhNode[1], 0, 32 );	// node 1 remains unused, for cache line alignment.
		primIdx = (uint32_t*)AlignedAlloc( primCount * sizeof( uint32_t ) );
		fragment = (Fragment*)AlignedAlloc( primCount * sizeof( Fragment ) );
	}
	// copy relevant data from instance array
	BVHNode& root = bvhNode[0];
	root.leftFirst = 0, root.triCount = primCount, root.aabbMin = bvhvec3( BVH_FAR ), root.aabbMax = bvhvec3( -BVH_FAR );
	for (uint32_t i = 0; i < primCount; i++)
	{
		customGetAABB( i, fragment[i].bmin, fragment[i].bmax );
		fragment[i].primIdx = i, fragment[i].clipped = 0, primIdx[i] = i;
		root.aabbMin = tinybvh_min( root.aabbMin, fragment[i].bmin );
		root.aabbMax = tinybvh_max( root.aabbMax, fragment[i].bmax );
	}
	// start build
	newNodePtr = 2;
	Build(); // or BuildAVX, for large TLAS.
}

void BVH::Build( BLASInstance* instances, const uint32_t instCount, BVHBase** blasses, const uint32_t bCount )
{
	BVH_FATAL_ERROR_IF( instCount == 0, "BVH::Build( BLASInstance*, instCount ), instCount == 0." );
	triCount = idxCount = instCount;
	const uint32_t spaceNeeded = instCount * 2; // upper limit
	if (allocatedNodes < spaceNeeded)
	{
		AlignedFree( bvhNode );
		AlignedFree( primIdx );
		AlignedFree( fragment );
		bvhNode = (BVHNode*)AlignedAlloc( spaceNeeded * sizeof( BVHNode ) );
		allocatedNodes = spaceNeeded;
		memset( &bvhNode[1], 0, 32 );	// node 1 remains unused, for cache line alignment.
		primIdx = (uint32_t*)AlignedAlloc( instCount * sizeof( uint32_t ) );
		fragment = (Fragment*)AlignedAlloc( instCount * sizeof( Fragment ) );
	}
	instList = instances;
	blasList = blasses;
	blasCount = bCount;
	// copy relevant data from instance array
	BVHNode& root = bvhNode[0];
	root.leftFirst = 0, root.triCount = instCount, root.aabbMin = bvhvec3( BVH_FAR ), root.aabbMax = bvhvec3( -BVH_FAR );
	for (uint32_t i = 0; i < instCount; i++)
	{
		if (blasList) // if a null pointer is passed, we'll assume the BLASInstances have been updated elsewhere.
		{
			uint32_t blasIdx = instList[i].blasIdx;
			BVH* blas = (BVH*)blasList[blasIdx];
			instList[i].Update( blas );
		}
		fragment[i].bmin = instList[i].aabbMin, fragment[i].primIdx = i;
		fragment[i].bmax = instList[i].aabbMax, fragment[i].clipped = 0;
		root.aabbMin = tinybvh_min( root.aabbMin, instList[i].aabbMin );
		root.aabbMax = tinybvh_max( root.aabbMax, instList[i].aabbMax ), primIdx[i] = i;
	}
	// start build
	newNodePtr = 2;
	Build(); // or BuildAVX, for large TLAS.
}

void BVH::PrepareBuild( const bvhvec4slice& vertices, const uint32_t* indices, const uint32_t prims )
{
#ifdef SLICEDUMP
	// this code dumps the passed geometry data to a file - for debugging only.
	std::fstream df{ "dump.bin", df.binary | df.out };
	uint32_t vcount = vertices.count, indexed = indices == 0 ? 0 : 1, stride = vertices.stride;
	uint32_t pcount = indices ? prims : (vertices.count / 3);
	df.write( (char*)&pcount, 4 );
	df.write( (char*)&vcount, 4 );
	df.write( (char*)&stride, 4 );
	df.write( (char*)&indexed, sizeof( uint32_t ) );
	df.write( (char*)vertices.data, vertices.stride * vertices.count );
	if (indexed) df.write( (char*)indices, prims * 3 * 4 );
#endif
	uint32_t primCount = prims > 0 ? prims : vertices.count / 3;
	const uint32_t spaceNeeded = primCount * 2; // upper limit
	// allocate memory on first build
	if (allocatedNodes < spaceNeeded)
	{
		AlignedFree( bvhNode );
		AlignedFree( primIdx );
		AlignedFree( fragment );
		bvhNode = (BVHNode*)AlignedAlloc( spaceNeeded * sizeof( BVHNode ) );
		allocatedNodes = spaceNeeded;
		memset( &bvhNode[1], 0, 32 );	// node 1 remains unused, for cache line alignment.
		primIdx = (uint32_t*)AlignedAlloc( primCount * sizeof( uint32_t ) );
		if (vertices) fragment = (Fragment*)AlignedAlloc( primCount * sizeof( Fragment ) );
		else BVH_FATAL_ERROR_IF( fragment == 0, "BVH::PrepareBuild( 0, .. ), not called from ::Build( aabb )." );
	}
	else BVH_FATAL_ERROR_IF( !rebuildable, "BVH::PrepareBuild( .. ), bvh not rebuildable." );
	verts = vertices, idxCount = triCount = primCount, vertIdx = (uint32_t*)indices;
	// prepare fragments
	BVH_FATAL_ERROR_IF( vertices.count == 0, "BVH::PrepareBuild( .. ), empty vertex slice." );
	BVHNode& root = bvhNode[0];
	root.leftFirst = 0, root.triCount = triCount, root.aabbMin = bvhvec3( BVH_FAR ), root.aabbMax = bvhvec3( -BVH_FAR );
	if (!indices)
	{
		BVH_FATAL_ERROR_IF( prims != 0, "BVH::PrepareBuild( .. ), indices == 0." );
		// building a BVH over triangles specified as three 16-byte vertices each.
		for (uint32_t i = 0; i < triCount; i++)
		{
			const bvhvec4 v0 = verts[i * 3], v1 = verts[i * 3 + 1], v2 = verts[i * 3 + 2];
			const bvhvec4 fmin = tinybvh_min( v0, tinybvh_min( v1, v2 ) );
			const bvhvec4 fmax = tinybvh_max( v0, tinybvh_max( v1, v2 ) );
			fragment[i].bmin = fmin, fragment[i].bmax = fmax;
			root.aabbMin = tinybvh_min( root.aabbMin, fragment[i].bmin );
			root.aabbMax = tinybvh_max( root.aabbMax, fragment[i].bmax ), primIdx[i] = i;
		}
	}
	else
	{
		BVH_FATAL_ERROR_IF( prims == 0, "BVH::PrepareBuild( .. ), prims == 0." );
		// building a BVH over triangles consisting of vertices indexed by 'indices'.
		for (uint32_t i = 0; i < triCount; i++)
		{
			const uint32_t i0 = indices[i * 3], i1 = indices[i * 3 + 1], i2 = indices[i * 3 + 2];
			const bvhvec4 v0 = verts[i0], v1 = verts[i1], v2 = verts[i2];
			const bvhvec4 fmin = tinybvh_min( v0, tinybvh_min( v1, v2 ) );
			const bvhvec4 fmax = tinybvh_max( v0, tinybvh_max( v1, v2 ) );
			fragment[i].bmin = fmin, fragment[i].bmax = fmax;
			root.aabbMin = tinybvh_min( root.aabbMin, fragment[i].bmin );
			root.aabbMax = tinybvh_max( root.aabbMax, fragment[i].bmax ), primIdx[i] = i;
		}
	}
	// reset node pool
	newNodePtr = 2;
	bvh_over_indices = indices != nullptr;
	// all set; actual build happens in BVH::Build.
}

void BVH::Build()
{
	// pass control to full sweep builder if requested
	if (useFullSweep)
	{
		BuildFullSweep();
		return;
	}
	// subdivide root node recursively
	uint32_t task[256], taskCount = 0, nodeIdx = 0;
	BVHNode& root = bvhNode[0];
	bvhvec3 minDim = (root.aabbMax - root.aabbMin) * 1e-20f, bestLMin = 0, bestLMax = 0, bestRMin = 0, bestRMax = 0;
	while (1)
	{
		while (1)
		{
			BVHNode& node = bvhNode[nodeIdx];
			// find optimal object split
			bvhvec3 binMin[3][BVHBINS], binMax[3][BVHBINS];
			for (uint32_t a = 0; a < 3; a++) for (uint32_t i = 0; i < BVHBINS; i++) binMin[a][i] = BVH_FAR, binMax[a][i] = -BVH_FAR;
			uint32_t count[3][BVHBINS];
			memset( count, 0, BVHBINS * 3 * sizeof( uint32_t ) );
			const bvhvec3 rpd3 = bvhvec3( BVHBINS / (node.aabbMax - node.aabbMin) ), nmin3 = node.aabbMin;
			for (uint32_t i = 0; i < node.triCount; i++) // process all tris for x,y and z at once
			{
				const uint32_t fi = primIdx[node.leftFirst + i];
				bvhint3 bi = bvhint3( ((fragment[fi].bmin + fragment[fi].bmax) * 0.5f - nmin3) * rpd3 );
				bi.x = tinybvh_clamp( bi.x, 0, BVHBINS - 1 );
				bi.y = tinybvh_clamp( bi.y, 0, BVHBINS - 1 );
				bi.z = tinybvh_clamp( bi.z, 0, BVHBINS - 1 );
				binMin[0][bi.x] = tinybvh_min( binMin[0][bi.x], fragment[fi].bmin );
				binMax[0][bi.x] = tinybvh_max( binMax[0][bi.x], fragment[fi].bmax ), count[0][bi.x]++;
				binMin[1][bi.y] = tinybvh_min( binMin[1][bi.y], fragment[fi].bmin );
				binMax[1][bi.y] = tinybvh_max( binMax[1][bi.y], fragment[fi].bmax ), count[1][bi.y]++;
				binMin[2][bi.z] = tinybvh_min( binMin[2][bi.z], fragment[fi].bmin );
				binMax[2][bi.z] = tinybvh_max( binMax[2][bi.z], fragment[fi].bmax ), count[2][bi.z]++;
			}
			// calculate per-split totals
			float splitCost = BVH_FAR, rSAV = 1.0f / node.SurfaceArea();
			uint32_t bestAxis = 0, bestPos = 0;
			for (int32_t a = 0; a < 3; a++) if ((node.aabbMax[a] - node.aabbMin[a]) > minDim[a])
			{
				bvhvec3 lBMin[BVHBINS - 1], rBMin[BVHBINS - 1], l1 = BVH_FAR, l2 = -BVH_FAR;
				bvhvec3 lBMax[BVHBINS - 1], rBMax[BVHBINS - 1], r1 = BVH_FAR, r2 = -BVH_FAR;
				float ANL[BVHBINS - 1], ANR[BVHBINS - 1];
				for (uint32_t lN = 0, rN = 0, i = 0; i < BVHBINS - 1; i++)
				{
					lBMin[i] = l1 = tinybvh_min( l1, binMin[a][i] );
					rBMin[BVHBINS - 2 - i] = r1 = tinybvh_min( r1, binMin[a][BVHBINS - 1 - i] );
					lBMax[i] = l2 = tinybvh_max( l2, binMax[a][i] );
					rBMax[BVHBINS - 2 - i] = r2 = tinybvh_max( r2, binMax[a][BVHBINS - 1 - i] );
					lN += count[a][i], rN += count[a][BVHBINS - 1 - i];
					ANL[i] = lN == 0 ? BVH_FAR : (tinybvh_half_area( l2 - l1 ) * (float)lN);
					ANR[BVHBINS - 2 - i] = rN == 0 ? BVH_FAR : (tinybvh_half_area( r2 - r1 ) * (float)rN);
				}
				// evaluate bin totals to find best position for object split
				for (uint32_t i = 0; i < BVHBINS - 1; i++)
				{
					const float C = ANL[i] + ANR[i];
					if (C < splitCost)
					{
						splitCost = C, bestAxis = a, bestPos = i;
						bestLMin = lBMin[i], bestRMin = rBMin[i], bestLMax = lBMax[i], bestRMax = rBMax[i];
					}
				}
			}
			splitCost = c_trav + c_int * rSAV * splitCost;
			float noSplitCost = (float)node.triCount * c_int;
			if (splitCost >= noSplitCost) break; // not splitting is better.
			// in-place partition
			uint32_t j = node.leftFirst + node.triCount, src = node.leftFirst;
			const float rpd = rpd3[bestAxis], nmin = nmin3[bestAxis];
			for (uint32_t i = 0; i < node.triCount; i++)
			{
				const uint32_t fi = primIdx[src];
				int32_t bi = (uint32_t)(((fragment[fi].bmin[bestAxis] + fragment[fi].bmax[bestAxis]) * 0.5f - nmin) * rpd);
				bi = tinybvh_clamp( bi, 0, BVHBINS - 1 );
				if ((uint32_t)bi <= bestPos) src++; else tinybvh_swap( primIdx[src], primIdx[--j] );
			}
			// create child nodes
			uint32_t leftCount = src - node.leftFirst, rightCount = node.triCount - leftCount;
			if (leftCount == 0 || rightCount == 0 || taskCount == BVH_NUM_ELEMS( task )) break; // should not happen.
			const int32_t lci = newNodePtr++, rci = newNodePtr++;
			bvhNode[lci].aabbMin = bestLMin, bvhNode[lci].aabbMax = bestLMax;
			bvhNode[lci].leftFirst = node.leftFirst, bvhNode[lci].triCount = leftCount;
			bvhNode[rci].aabbMin = bestRMin, bvhNode[rci].aabbMax = bestRMax;
			bvhNode[rci].leftFirst = j, bvhNode[rci].triCount = rightCount;
			node.leftFirst = lci, node.triCount = 0;
			// recurse
			task[taskCount++] = rci, nodeIdx = lci;
		}
		// fetch subdivision task from stack
		if (taskCount == 0) break; else nodeIdx = task[--taskCount];
	}
	// all done.
	aabbMin = bvhNode[0].aabbMin, aabbMax = bvhNode[0].aabbMax;
	refittable = true; // not using spatial splits: can refit this BVH
	may_have_holes = false; // the reference builder produces a continuous list of nodes
	bvh_over_aabbs = (verts == 0); // bvh over aabbs is suitable as TLAS
	usedNodes = newNodePtr;
}

void BVH::QuickSort( const float* a, uint32_t* q, int f, int l ) // minimal qsort
{
	int s[1024], p = 0, h, i, r;
start: while (f >= l) { if (p == 0) return; else f = s[--p], l = s[--p]; }
	for (r = f, i = f + 1; i <= l; i++) if (a[q[i]] < a[q[f]]) h = q[++r], q[r] = q[i], q[i] = h;
	h = q[f], q[f] = q[r], q[r] = h, s[p++] = l, s[p++] = r + 1, l = r - 1; goto start;
}

// Full-sweep SAH builder.
// Instead of using binning, this builder evaluates all possible split plane
// candidates for each axis. Not efficient; e.g. sorting for each split can
// be prevented.
void BVH::BuildFullSweep()
{
	// allocate and calculate fragment centroids, per axis
	float* centroid[3];
	for (int a = 0; a < 3; a++) centroid[a] = (float*)AlignedAlloc( triCount * sizeof( float ) );
	// allocate data for O(N) stable partition
	uint8_t* flag = (uint8_t*)AlignedAlloc( triCount );
	uint32_t* tmp = (uint32_t*)AlignedAlloc( triCount * 4 );
	// prepare per-axis sorted primitive index arrays
	for (uint32_t i = 0; i < triCount; i++)
	{
		const bvhvec3 C = fragment[i].bmin + fragment[i].bmax;
		centroid[0][i] = C.x, centroid[1][i] = C.y, centroid[2][i] = C.z;
	}
	uint32_t* sortedIdx[3];
	for (int a = 0; a < 3; a++) sortedIdx[a] = (uint32_t*)AlignedAlloc( triCount * 4 );
	for (uint32_t a = 0; a < 3; a++)
	{
		memcpy( sortedIdx[a], primIdx, triCount * 4 );
		QuickSort( centroid[a], sortedIdx[a], 0, triCount - 1 );
	}
	// allocate space for right sweep
	float* SAR = (float*)AlignedAlloc( triCount * sizeof( float ) );
	// subdivide root node recursively
	uint32_t task[256], taskCount = 0, nodeIdx = 0;
	bvhvec3 minDim = (bvhNode->aabbMax - bvhNode->aabbMin) * 1e-20f;
	while (1)
	{
		while (1)
		{
			BVHNode& node = bvhNode[nodeIdx];
			// update node bounds
			node.aabbMin = bvhvec3( BVH_FAR ), node.aabbMax = bvhvec3( -BVH_FAR );
			for (uint32_t i = 0; i < node.triCount; i++)
			{
				const uint32_t fi = sortedIdx[0][node.leftFirst + i];
				node.aabbMin = tinybvh_min( node.aabbMin, fragment[fi].bmin );
				node.aabbMax = tinybvh_max( node.aabbMax, fragment[fi].bmax );
			}
			if (node.triCount == 1) break; // can't split one triangle.
			const float rSAV = 1.0f / node.SurfaceArea();
			const bvhvec3 extent = node.aabbMax - node.aabbMin;
			// iterate over x,y,z
			float splitCost = 1e30f;
			uint32_t splitAxis = 0, splitPos = 0;
			for (uint32_t a = 0; a < 3; a++) if (extent[a] > minDim[a])
			{
				// sweep from right to left
				bvhvec3 Rmin( BVH_FAR ), Rmax( -BVH_FAR );
				for (uint32_t i = 0; i < node.triCount; i++)
				{
					const uint32_t fi = sortedIdx[a][node.leftFirst + node.triCount - i - 1];
					SAR[node.triCount - i - 1] = (float)i * tinybvh_half_area( Rmax - Rmin );
					Rmin = tinybvh_min( Rmin, fragment[fi].bmin );
					Rmax = tinybvh_max( Rmax, fragment[fi].bmax );
				}
				// sweep from left to right
				bvhvec3 Lmin( BVH_FAR ), Lmax( -BVH_FAR );
				for (uint32_t i = 0; i < node.triCount - 1; i++)
				{
					const uint32_t fi = sortedIdx[a][node.leftFirst + i];
					Lmin = tinybvh_min( Lmin, fragment[fi].bmin );
					Lmax = tinybvh_max( Lmax, fragment[fi].bmax );
					const float SAL = (float)(i + 1) * tinybvh_half_area( Lmax - Lmin );
					const float C = SAL + SAR[i];
					if (C < splitCost) splitCost = C, splitPos = i + 1, splitAxis = a;
				}
			}
			splitCost = c_trav + c_int * splitCost * rSAV;
			float noSplitCost = (float)node.triCount * c_int;
			if (splitCost >= noSplitCost) break; // not splitting turns out to be better.
			// partition
			for (uint32_t i = 0; i < splitPos; i++) flag[sortedIdx[splitAxis][node.leftFirst + i]] = 0; // "left"
			for (uint32_t i = splitPos; i < node.triCount; i++) flag[sortedIdx[splitAxis][node.leftFirst + i]] = 1; // "right"
			for (int a = 0; a < 3; a++) if (a != splitAxis)
			{
				int p0 = 0, p1 = 0;
				for (uint32_t i = 0; i < node.triCount; i++)
				{
					const uint32_t fi = sortedIdx[a][node.leftFirst + i];
					if (flag[fi]) tmp[p1++] = fi; else sortedIdx[a][node.leftFirst + p0++] = fi;
				}
				memcpy( &sortedIdx[a][node.leftFirst + p0], tmp, p1 * 4 );
			}
			// create child nodes
			uint32_t leftCount = splitPos, rightCount = node.triCount - leftCount;
			if (leftCount >= node.triCount || rightCount >= node.triCount || taskCount == BVH_NUM_ELEMS( task )) break;
			memcpy( primIdx + node.leftFirst, sortedIdx[splitAxis] + node.leftFirst, node.triCount * 4 );
			bvhNode[newNodePtr].leftFirst = node.leftFirst;
			bvhNode[newNodePtr++].triCount = leftCount;
			bvhNode[newNodePtr].leftFirst = node.leftFirst + leftCount;
			bvhNode[newNodePtr++].triCount = rightCount;
			node.leftFirst = newNodePtr - 2, node.triCount = 0;
			// recurse
			task[taskCount++] = newNodePtr - 1, nodeIdx = newNodePtr - 2;
		}
		// fetch subdivision task from stack
		if (taskCount == 0) break; else nodeIdx = task[--taskCount];
	}
	// cleanup allocated buffers
	for (int a = 0; a < 3; a++) AlignedFree( centroid[a] );
	for (int a = 0; a < 3; a++) AlignedFree( sortedIdx[a] );
	AlignedFree( SAR );
	AlignedFree( flag );
	AlignedFree( tmp );
	// all done.
	aabbMin = bvhNode[0].aabbMin, aabbMax = bvhNode[0].aabbMax;
	refittable = true; // not using spatial splits: can refit this BVH
	may_have_holes = false; // the reference builder produces a continuous list of nodes
	bvh_over_aabbs = (verts == 0); // bvh over aabbs is suitable as TLAS
	usedNodes = newNodePtr;
}

// SBVH builder.
// Besides the regular object splits used in the reference builder, the SBVH
// algorithm also considers spatial splits, where primitives may be cut in
// multiple parts. This increases primitive count but may reduce overlap of
// BVH nodes. The cost of each option is considered per split.
// For typical geometry, SBVH yields a tree that can be traversed 25% faster.
// This comes at greatly increased construction cost, making the SBVH
// primarily useful for static geometry.
void BVH::BuildHQ( const bvhvec4* vertices, const uint32_t primCount )
{
	BuildHQ( bvhvec4slice{ vertices, primCount * 3, sizeof( bvhvec4 ) } );
}

void BVH::BuildHQ( const bvhvec4* vertices, const uint32_t* indices, const uint32_t prims )
{
	// build the BVH with a continuous array of bvhvec4 vertices, indexed by 'indices'.
	BuildHQ( bvhvec4slice{ vertices, prims * 3, sizeof( bvhvec4 ) }, indices, prims );
}

void BVH::BuildHQ( const bvhvec4slice& vertices )
{
	PrepareHQBuild( vertices, 0, 0 );
#ifdef RDH_FOR_SBVH
	// Generate RRS
	BuildRRS(); // construct 'representative ray set' to evaluate RDH in BuildHQ.
#endif
	BuildHQ();
}

void BVH::BuildHQ( const bvhvec4slice& vertices, const uint32_t* indices, uint32_t prims )
{
	// build the BVH from vertices stored in a slice, indexed by 'indices'.
	PrepareHQBuild( vertices, indices, prims );
#ifdef RDH_FOR_SBVH
	// Generate RRS
	BuildRRS(); // construct 'representative ray set' to evaluate RDH in BuildHQ.
#endif
	BuildHQ();
}

#ifdef RDH_FOR_SBVH

void BVH::BuildRRS()
{
	// Trace a large number of rays to determine probability of polygon hits.
	rrsHits = (uint32_t*)AlignedAlloc( triCount * 4 );
	memset( rrsHits, 0, triCount * 4 );
	// Attempt to load cached data.
	std::fstream r{ "rrshits.bin", r.binary | r.in };
	if (r)
	{
		r.read( (char*)rrsHits, triCount * 4 );
		return;
	}
	// Build an intermedite BVH.
	BVH tmp;
	tmp.Build( verts, vertIdx, vertIdx ? triCount : 0 );
	// Place 8x8x8 spawn points in the scene
	bvhvec3 S[8 * 8 * 8], bmin = tmp.aabbMin, bext = tmp.aabbMax - tmp.aabbMin;
	for (int x = 0; x < 8; x++) for (int y = 0; y < 8; y++) for (int z = 0; z < 8; z++)
		S[x + y * 8 + z * 64] = bmin + (bvhvec3( (float)x, (float)y, (float)z ) + 1) * (1.0f / 9.0f) * bext;
	// Create random paths
	uint32_t seed = 0x123456, totalHits = 0;
	for (int i = 0; i < 50'000'000; i++)
	{
		// Path start
		bvhvec3 P = S[i & 511], R = tinybvh_rndvec3( seed );
		// Random walk
		for (int j = 0; j < 10; j++)
		{
			Ray ray( P + R * 0.0001f, R );
			tmp.Intersect( ray );
			if (ray.hit.t == BVH_FAR) break;
			// Get primitive info for path vertex.
			uint32_t i0, i1, i2, triIdx = ray.hit.prim;
			GET_PRIM_INDICES_I0_I1_I2( tmp, triIdx );
			const bvhvec4 v0 = tmp.verts[i0], v1 = tmp.verts[i1], v2 = tmp.verts[i2];
			bvhvec3 N = tinybvh_normalize( tinybvh_cross( v1 - v0, v2 - v0 ) );
			if (tinybvh_dot( N, ray.D ) > 0) N *= -1.0f;
			// After first bounce: register hit.
			if (j > 0) rrsHits[triIdx]++, totalHits++;
			R = tinybvh_rndvec3( seed );
			if (tinybvh_dot( R, N ) < 0) R *= -1.0f;
			P = P + ray.hit.t * R;
		}
	}
	// Save the result.
	std::fstream s{ "rrshits.bin", s.binary | s.out };
	s.write( (char*)rrsHits, triCount * 4 );
}

#endif

void BVH::PrepareHQBuild( const bvhvec4slice& vertices, const uint32_t* indices, const uint32_t prims )
{
	uint32_t primCount = prims > 0 ? prims : vertices.count / 3;
	const uint32_t slack = primCount >> 1; // for split prims
	const uint32_t spaceNeeded = primCount * 3;
	// allocate memory on first build
	if (allocatedNodes < spaceNeeded)
	{
		AlignedFree( bvhNode );
		AlignedFree( primIdx );
		AlignedFree( fragment );
		bvhNode = (BVHNode*)AlignedAlloc( spaceNeeded * sizeof( BVHNode ) );
		allocatedNodes = spaceNeeded;
		memset( &bvhNode[1], 0, 32 );	// node 1 remains unused, for cache line alignment.
		primIdx = (uint32_t*)AlignedAlloc( (primCount + slack) * sizeof( uint32_t ) );
		fragment = (Fragment*)AlignedAlloc( (primCount + slack) * sizeof( Fragment ) );
	}
	else BVH_FATAL_ERROR_IF( !rebuildable, "BVH::PrepareHQBuild( .. ), bvh not rebuildable." );
	verts = vertices; // note: we're not copying this data; don't delete.
	idxCount = primCount + slack, triCount = primCount, vertIdx = (uint32_t*)indices;
	// prepare fragments
	BVHNode& root = bvhNode[0];
	root.leftFirst = 0, root.triCount = triCount, root.aabbMin = bvhvec3( BVH_FAR ), root.aabbMax = bvhvec3( -BVH_FAR );
	if (!indices)
	{
		BVH_FATAL_ERROR_IF( vertices.count == 0, "BVH::PrepareHQBuild( .. ), primCount == 0." );
		BVH_FATAL_ERROR_IF( prims != 0, "BVH::PrepareHQBuild( .. ), indices == 0." );
		// building a BVH over triangles specified as three 16-byte vertices each.
		for (uint32_t i = 0; i < triCount; i++)
		{
			const bvhvec4 v0 = verts[i * 3], v1 = verts[i * 3 + 1], v2 = verts[i * 3 + 2];
			const bvhvec4 fmin = tinybvh_min( v0, tinybvh_min( v1, v2 ) );
			const bvhvec4 fmax = tinybvh_max( v0, tinybvh_max( v1, v2 ) );
			fragment[i].bmin = fmin, fragment[i].bmax = fmax, fragment[i].primIdx = i, fragment[i].clipped = 0;
			root.aabbMin = tinybvh_min( root.aabbMin, fragment[i].bmin );
			root.aabbMax = tinybvh_max( root.aabbMax, fragment[i].bmax ), primIdx[i] = i;
		}
	}
	else
	{
		BVH_FATAL_ERROR_IF( vertices.count == 0, "BVH::PrepareHQBuild( .. ), empty vertex slice." );
		BVH_FATAL_ERROR_IF( prims == 0, "BVH::PrepareHQBuild( .. ), prims == 0." );
		// building a BVH over triangles consisting of vertices indexed by 'indices'.
		for (uint32_t i = 0; i < triCount; i++)
		{
			const uint32_t i0 = indices[i * 3], i1 = indices[i * 3 + 1], i2 = indices[i * 3 + 2];
			const bvhvec4 v0 = verts[i0], v1 = verts[i1], v2 = verts[i2];
			const bvhvec4 fmin = tinybvh_min( v0, tinybvh_min( v1, v2 ) );
			const bvhvec4 fmax = tinybvh_max( v0, tinybvh_max( v1, v2 ) );
			fragment[i].bmin = fmin, fragment[i].bmax = fmax, fragment[i].primIdx = i, fragment[i].clipped = 0;
			root.aabbMin = tinybvh_min( root.aabbMin, fragment[i].bmin );
			root.aabbMax = tinybvh_max( root.aabbMax, fragment[i].bmax ), primIdx[i] = i;
		}
	}
	// clear remainder of index array
	memset( primIdx + triCount, 0, slack * 4 );
	bvh_over_indices = indices != nullptr;
	// all set; actual build happens in BVH::BuildHQ.
}

float BVH::SplitCostSAH( const float rAparent, const float Aleft, const int Nleft, const float Aright, const int Nright ) const
{
	const int lN = l_quads ? (((Nleft + 3) >> 2) * 4) : Nleft;
	const int rN = l_quads ? (((Nright + 3) >> 2) * 4) : Nright;
	return c_trav + c_int * rAparent * (Aleft * (float)lN + Aright * (float)rN);
}

float BVH::NoSplitCostSAH( const int Nparent ) const
{
	return (float)(l_quads ? (((Nparent + 3) >> 2) * 4) : Nparent) * c_int;
}

#ifdef RDH_FOR_SBVH

float BVH::SplitCostRDH( const int Pleft, const int Nleft, const int Pright, const int Nright ) const
{
	const float Psum = (float)(Pleft + Pright);
	const float Pl = (float)Pleft / Psum;
	const float Pr = (float)Pright / Psum;
	return c_trav + c_int * (Pl * (float)Nleft + Pr * (float)Nright);
}

float BVH::NoSplitCostRDH( const int Nparent ) const
{
	return (float)(l_quads ? (((Nparent + 3) >> 2) * 4) : Nparent) * c_int;
}

float BVH::RDHSplitWeight( const int Nparent ) const
{
	return tinybvh_min( RDH_MAX_WEIGHT, tinybvh_max( 0.0f, (float)Nparent - 250.0f ) / 250.0f );
}

#endif

void BVH::BuildHQ()
{
	const uint32_t slack = triCount >> 1; // for split prims
	uint32_t* triIdxA = primIdx;
	uint32_t* triIdxB = (uint32_t*)AlignedAlloc( (triCount + slack) * sizeof( uint32_t ) );
	memset( triIdxB, 0, (triCount + slack) * 4 );
	// reset node pool
	newNodePtr = 2;
	uint32_t nextFrag = triCount;
	// subdivide recursively
	BVHNode& root = bvhNode[0];
	const float rootArea = tinybvh_half_area( root.aabbMax - root.aabbMin );
	struct Task { uint32_t node, sliceStart, sliceEnd, dummy; };
	ALIGNED( 64 ) Task task[1024];
	uint32_t taskCount = 0, nodeIdx = 0, sliceStart = 0, sliceEnd = triCount + slack;
	const bvhvec3 minDim = (root.aabbMax - root.aabbMin) * 1e-7f /* don't touch, carefully picked */;
	bvhvec3 bestLMin = 0, bestLMax = 0, bestRMin = 0, bestRMax = 0;
	while (1)
	{
		while (1)
		{
			BVHNode& node = bvhNode[nodeIdx];
			// randomize bin count if hqbvhrand is set
			if (hqbvhrndbins)
			{
				hqbvhbins = 3 + (hqbvhbinseed & 127);
				hqbvhbinseed = hqbvhbinseed * 16843009u + 826366247u;
			}
			// find optimal object split
			bvhvec3 binMin[3][MAXHQBINS], binMax[3][MAXHQBINS];
			for (uint32_t a = 0; a < 3; a++) for (uint32_t i = 0; i < hqbvhbins; i++) binMin[a][i] = BVH_FAR, binMax[a][i] = -BVH_FAR;
			uint32_t count[3][MAXHQBINS];
			for (uint32_t i = 0; i < 3; i++) memset( count[i], 0, hqbvhbins * 4 );
		#ifdef RDH_FOR_SBVH
			uint32_t rrsCount[3][MAXHQBINS], rrsTotal = 0;
			for (uint32_t i = 0; i < 3; i++) memset( rrsCount[i], 0, hqbvhbins * 4 );
		#endif
			const bvhvec3 rpd3 = bvhvec3( (float)hqbvhbins / (node.aabbMax - node.aabbMin) ), nmin3 = node.aabbMin;
			for (uint32_t i = 0; i < node.triCount; i++) // process all tris for x,y and z at once
			{
				const uint32_t fi = primIdx[node.leftFirst + i];
				bvhint3 bi = bvhint3( ((fragment[fi].bmin + fragment[fi].bmax) * 0.5f - nmin3) * rpd3 );
				bi.x = tinybvh_clamp( bi.x, 0, hqbvhbins - 1 );
				bi.y = tinybvh_clamp( bi.y, 0, hqbvhbins - 1 );
				bi.z = tinybvh_clamp( bi.z, 0, hqbvhbins - 1 );
				binMin[0][bi.x] = tinybvh_min( binMin[0][bi.x], fragment[fi].bmin );
				binMax[0][bi.x] = tinybvh_max( binMax[0][bi.x], fragment[fi].bmax ), count[0][bi.x]++;
				binMin[1][bi.y] = tinybvh_min( binMin[1][bi.y], fragment[fi].bmin );
				binMax[1][bi.y] = tinybvh_max( binMax[1][bi.y], fragment[fi].bmax ), count[1][bi.y]++;
				binMin[2][bi.z] = tinybvh_min( binMin[2][bi.z], fragment[fi].bmin );
				binMax[2][bi.z] = tinybvh_max( binMax[2][bi.z], fragment[fi].bmax ), count[2][bi.z]++;
			#ifdef RDH_FOR_SBVH
				const uint32_t hits = rrsHits[fi]; // RRS samples that landed on this primitive.
				rrsCount[0][bi.x] += hits;
				rrsCount[1][bi.y] += hits;
				rrsCount[2][bi.z] += hits, rrsTotal += hits;
			#endif
			}
			// calculate per-split totals
		#ifdef RDH_FOR_SBVH
			float noSplitCostSAH = NoSplitCostSAH( node.triCount );
			float noSplitCostRDH = NoSplitCostRDH( node.triCount );
			float rdh_w = RDHSplitWeight( node.triCount );
			float noSplitCost = rdh_w * noSplitCostRDH + (1 - rdh_w) * noSplitCostSAH;
		#else
			float noSplitCost = NoSplitCostSAH( node.triCount );
		#endif
			float splitCost = noSplitCost, rSAV = 1.0f / node.SurfaceArea();
			uint32_t bestAxis = 0, bestPos = 0;
			for (int32_t a = 0; a < 3; a++) if ((node.aabbMax[a] - node.aabbMin[a]) > minDim[a])
			{
				bvhvec3 lBMin[MAXHQBINS - 1], rBMin[MAXHQBINS - 1], l1 = BVH_FAR, l2 = -BVH_FAR;
				bvhvec3 lBMax[MAXHQBINS - 1], rBMax[MAXHQBINS - 1], r1 = BVH_FAR, r2 = -BVH_FAR;
				float AL[MAXHQBINS - 1], AR[MAXHQBINS - 1];		// left and right area per split plane
				int NL[MAXHQBINS - 1], NR[MAXHQBINS - 1];		// summed left and right tricount
			#ifdef RDH_FOR_SBVH
				int PL[MAXHQBINS - 1], PR[MAXHQBINS - 1];		// summed left and right RRS samples
			#endif
				for (uint32_t lN = 0, rN = 0, lP = 0, rP = 0, i = 0; i < hqbvhbins - 1; i++)
				{
					lBMin[i] = l1 = tinybvh_min( l1, binMin[a][i] );
					rBMin[hqbvhbins - 2 - i] = r1 = tinybvh_min( r1, binMin[a][hqbvhbins - 1 - i] );
					lBMax[i] = l2 = tinybvh_max( l2, binMax[a][i] );
					rBMax[hqbvhbins - 2 - i] = r2 = tinybvh_max( r2, binMax[a][hqbvhbins - 1 - i] );
					lN += count[a][i], rN += count[a][hqbvhbins - 1 - i];
					NL[i] = lN, NR[hqbvhbins - 2 - i] = rN;
					AL[i] = lN == 0 ? BVH_FAR : tinybvh_half_area( l2 - l1 );
					AR[hqbvhbins - 2 - i] = rN == 0 ? BVH_FAR : tinybvh_half_area( r2 - r1 );
				#ifdef RDH_FOR_SBVH
					lP += rrsCount[a][i], rP += rrsCount[a][hqbvhbins - 1 - i];
					PL[i] = lP, PR[hqbvhbins - 2 - i] = rN;
				#endif
				}
				// evaluate bin totals to find best position for object split
				for (uint32_t i = 0; i < hqbvhbins - 1; i++)
				{
				#ifdef RDH_FOR_SBVH
					const float C_rdh = SplitCostRDH( PL[i], NL[i], PR[i], NR[i] );
					const float C_sah = SplitCostSAH( rSAV, AL[i], NL[i], AR[i], NR[i] );
					const float C = rdh_w * C_rdh + (1 - rdh_w) * C_sah;
				#else
					const float C = SplitCostSAH( rSAV, AL[i], NL[i], AR[i], NR[i] );
				#endif
					if (C >= splitCost) continue;
					splitCost = C, bestAxis = a, bestPos = i;
					bestLMin = lBMin[i], bestRMin = rBMin[i], bestLMax = lBMax[i], bestRMax = rBMax[i];
				}
			}
			// consider a spatial split
			bool spatial = false;
			int bestNL = 0, bestNR = 0, budget = (int)(sliceEnd - sliceStart);
			bvhvec3 spatialUnion = bestLMax - bestRMin;
			float spatialOverlap = (tinybvh_half_area( spatialUnion )) / rootArea;
			if (budget > (int)node.triCount && (spatialOverlap > 1e-4f || splitCost >= noSplitCost))
			{
				float minSplitCost = splitCost * 0.985f; // don't accept a spatial split for minimal gain
				for (int a = 0; a < 3; a++) if ((node.aabbMax[a] - node.aabbMin[a]) > minDim[a])
				{
					// setup bins
					bvhvec3 sbinMin[MAXHQBINS], sbinMax[MAXHQBINS];
					int countIn[MAXHQBINS], countOut[MAXHQBINS];
					memset( countIn, 0, hqbvhbins * 4 );
					memset( countOut, 0, hqbvhbins * 4 );
					for (uint32_t i = 0; i < hqbvhbins; i++) sbinMin[i] = BVH_FAR, sbinMax[i] = -BVH_FAR;
					// populate bins with clipped fragments
					const float planeDist = (node.aabbMax[a] - node.aabbMin[a]) / (hqbvhbins * 0.9999f);
					const float rPlaneDist = 1.0f / planeDist, nodeMin = node.aabbMin[a];
					for (unsigned i = 0; i < node.triCount; i++)
					{
						const uint32_t fi = triIdxA[node.leftFirst + i];
						const int bin1 = tinybvh_clamp( (int32_t)((fragment[fi].bmin[a] - nodeMin) * rPlaneDist), 0, hqbvhbins - 1 );
						const int bin2 = tinybvh_clamp( (int32_t)((fragment[fi].bmax[a] - nodeMin) * rPlaneDist), 0, hqbvhbins - 1 );
						countIn[bin1]++, countOut[bin2]++;
						if (bin2 == bin1) // fragment fits in a single bin
							sbinMin[bin1] = tinybvh_min( sbinMin[bin1], fragment[fi].bmin ),
							sbinMax[bin1] = tinybvh_max( sbinMax[bin1], fragment[fi].bmax );
						else for (int j = bin1; j <= bin2; j++)
						{
							// clip fragment to each bin it overlaps
							bvhvec3 bmin = node.aabbMin, bmax = node.aabbMax;
							bmin[a] = nodeMin + planeDist * j;
							bmax[a] = j == (hqbvhbins - 2) ? node.aabbMax[a] : (bmin[a] + planeDist);
							Fragment orig = fragment[fi];
							Fragment tmpFrag;
							if (!ClipFrag( orig, tmpFrag, bmin, bmax, minDim, a )) continue;
							sbinMin[j] = tinybvh_min( sbinMin[j], tmpFrag.bmin );
							sbinMax[j] = tinybvh_max( sbinMax[j], tmpFrag.bmax );
						}
					}
					// evaluate split candidates
					bvhvec3 lBMin[MAXHQBINS - 1], rBMin[MAXHQBINS - 1], l1 = BVH_FAR, l2 = -BVH_FAR;
					bvhvec3 lBMax[MAXHQBINS - 1], rBMax[MAXHQBINS - 1], r1 = BVH_FAR, r2 = -BVH_FAR;
					float AL[MAXHQBINS], AR[MAXHQBINS];
					int NL[MAXHQBINS], NR[MAXHQBINS];
				#ifdef RDH_FOR_SBVH
					int PL[MAXHQBINS], PR[MAXHQBINS];
				#endif
					for (uint32_t lN = 0, rN = 0, lP = 0, rP = 0, i = 0; i < hqbvhbins - 1; i++)
					{
						lBMin[i] = l1 = tinybvh_min( l1, sbinMin[i] ), rBMin[hqbvhbins - 2 - i] = r1 = tinybvh_min( r1, sbinMin[hqbvhbins - 1 - i] );
						lBMax[i] = l2 = tinybvh_max( l2, sbinMax[i] ), rBMax[hqbvhbins - 2 - i] = r2 = tinybvh_max( r2, sbinMax[hqbvhbins - 1 - i] );
						lN += countIn[i], rN += countOut[hqbvhbins - 1 - i];
						AL[i] = lN == 0 ? BVH_FAR : tinybvh_half_area( l2 - l1 );
						AR[hqbvhbins - 2 - i] = rN == 0 ? BVH_FAR : tinybvh_half_area( r2 - r1 );
						NL[i] = lN, NR[hqbvhbins - 2 - i] = rN;
					#ifdef RDH_FOR_SBVH
						lP += rrsCount[a][i], rP += rrsCount[a][hqbvhbins - 1 - i];
						PL[i] = lP, PR[hqbvhbins - 2 - i] = rN;
					#endif
					}
					// find best position for spatial split
					for (uint32_t i = 0; i < hqbvhbins - 1; i++)
					{
					#ifdef RDH_FOR_SBVH
						const float C_rdh = SplitCostRDH( PL[i], NL[i], PR[i], NR[i] );
						const float C_sah = c_trav + c_int * rSAV * (AL[i] * (float)NL[i] + AR[i] * (float)NR[i]);
						const float w = tinybvh_min( RDH_MAX_WEIGHT, tinybvh_max( 0.0f, (PL[i] + PR[i]) - 250.0f ) / 250.0f );
						const float Cspatial = w * C_rdh + (1 - w) * C_sah;
					#else
						const float Cspatial = SplitCostSAH( rSAV, AL[i], NL[i], AR[i], NR[i] );
					#endif
						if (Cspatial < minSplitCost && NL[i] + NR[i] < budget && NL[i] * NR[i] > 0)
						{
							spatial = true, minSplitCost = splitCost = Cspatial, bestAxis = a, bestPos = i;
							bestLMin = lBMin[i], bestLMax = lBMax[i], bestRMin = rBMin[i], bestRMax = rBMax[i];
							bestNL = NL[i], bestNR = NR[i]; // for unsplitting
							bestLMax[a] = bestRMin[a]; // accurate
						}
					}
				}
			}
			// evaluate best split cost
			if (splitCost >= noSplitCost)
			{
				for (uint32_t i = 0; i < node.triCount; i++)
					primIdx[node.leftFirst + i] = fragment[primIdx[node.leftFirst + i]].primIdx;
				break; // not splitting is better.
			}
			// double-buffered partition
			uint32_t A = sliceStart, B = sliceEnd, src = node.leftFirst;
			if (spatial)
			{
				// spatial partitioning
				const float planeDist = (node.aabbMax[bestAxis] - node.aabbMin[bestAxis]) / (hqbvhbins * 0.9999f);
				const float rPlaneDist = 1.0f / planeDist, nodeMin = node.aabbMin[bestAxis];
				for (uint32_t i = 0; i < node.triCount; i++)
				{
					const uint32_t fragIdx = triIdxA[src++];
					const uint32_t bin1 = (uint32_t)tinybvh_max( (fragment[fragIdx].bmin[bestAxis] - nodeMin) * rPlaneDist, 0.0f );
					const uint32_t bin2 = (uint32_t)tinybvh_max( (fragment[fragIdx].bmax[bestAxis] - nodeMin) * rPlaneDist, 0.0f );
					if (bin2 <= bestPos) triIdxB[A++] = fragIdx; else if (bin1 > bestPos) triIdxB[--B] = fragIdx; else
					{
					#if defined SBVH_UNSPLITTING && !defined RDH_FOR_SBVH
						// unsplitting: 1. Calculate what happens if we add this primitive entirely to the left side
						if (bestNR > 1)
						{
							bvhvec3 unsplitLMin = tinybvh_min( bestLMin, fragment[fragIdx].bmin );
							bvhvec3 unsplitLMax = tinybvh_max( bestLMax, fragment[fragIdx].bmax );
							float AL = tinybvh_half_area( unsplitLMax - unsplitLMin );
							float AR = tinybvh_half_area( bestRMax - bestRMin );
							float CunsplitLeft = SplitCostSAH( rSAV, AL, bestNL, AR, bestNR - 1 );
							if (CunsplitLeft <= splitCost)
							{
								bestNR--, splitCost = CunsplitLeft, triIdxB[A++] = fragIdx;
								bestLMin = unsplitLMin, bestLMax = unsplitLMax;
								continue;
							}
						}
						// 2. Calculate what happens if we add this primitive entirely to the right side
						if (bestNL > 1)
						{
							const bvhvec3 unsplitRMin = tinybvh_min( bestRMin, fragment[fragIdx].bmin );
							const bvhvec3 unsplitRMax = tinybvh_max( bestRMax, fragment[fragIdx].bmax );
							const float AL = tinybvh_half_area( bestLMax - bestLMin );
							const float AR = tinybvh_half_area( unsplitRMax - unsplitRMin );
							const float CunsplitRight = SplitCostSAH( rSAV, AL, bestNL - 1, AR, bestNR );
							if (CunsplitRight <= splitCost)
							{
								bestNL--, splitCost = CunsplitRight, triIdxB[--B] = fragIdx;
								bestRMin = unsplitRMin, bestRMax = unsplitRMax;
								continue;
							}
						}
					#endif
						// split straddler
						ALIGNED( 64 ) Fragment part1, part2; // keep all clipping in a single cacheline.
						bool leftOK = false, rightOK = false;
						float splitPos = bestLMax[bestAxis];
						SplitFrag( fragment[fragIdx], part1, part2, minDim, bestAxis, splitPos, leftOK, rightOK );
						if (leftOK && rightOK)
							fragment[fragIdx] = part1, triIdxB[A++] = fragIdx,
							fragment[nextFrag] = part2, triIdxB[--B] = nextFrag++;
						else // didn't work out; unsplit (rare)
							if (leftOK) triIdxB[A++] = fragIdx; else triIdxB[--B] = fragIdx;
					}
				}
				// for spatial splits, we fully refresh the bounds: clipping is never fully stable..
				bestLMin = bestRMin = bvhvec3( BVH_FAR ), bestLMax = bestRMax = bvhvec3( -BVH_FAR );
				for (uint32_t i = sliceStart; i < A; i++)
					bestLMin = tinybvh_min( bestLMin, fragment[triIdxB[i]].bmin ),
					bestLMax = tinybvh_max( bestLMax, fragment[triIdxB[i]].bmax );
				for (uint32_t i = B; i < sliceEnd; i++)
					bestRMin = tinybvh_min( bestRMin, fragment[triIdxB[i]].bmin ),
					bestRMax = tinybvh_max( bestRMax, fragment[triIdxB[i]].bmax );
			}
			else
			{
				// object partitioning
				const float rpd = rpd3[bestAxis], nmin = nmin3[bestAxis];
				for (uint32_t i = 0; i < node.triCount; i++)
				{
					const uint32_t fr = primIdx[src + i];
					int32_t bi = (int32_t)(((fragment[fr].bmin[bestAxis] + fragment[fr].bmax[bestAxis]) * 0.5f - nmin) * rpd);
					bi = tinybvh_clamp( bi, 0, hqbvhbins - 1 );
					if (bi <= (int32_t)bestPos) triIdxB[A++] = fr; else triIdxB[--B] = fr;
				}
			}
			// copy back slice data
			memcpy( triIdxA + sliceStart, triIdxB + sliceStart, (sliceEnd - sliceStart) * 4 );
			// create child nodes
			uint32_t leftCount = A - sliceStart, rightCount = sliceEnd - B;
			if (leftCount == 0 || rightCount == 0 || taskCount == BVH_NUM_ELEMS( task ))
			{
				// spatial split failed. We shouldn't get here, but we do sometimes..
				for (uint32_t i = 0; i < node.triCount; i++)
					primIdx[node.leftFirst + i] = fragment[primIdx[node.leftFirst + i]].primIdx;
				node.aabbMin = tinybvh_min( bestLMin, bestRMin );
				node.aabbMax = tinybvh_max( bestLMax, bestRMax );
				break;
			}
			int32_t leftChildIdx = newNodePtr++, rightChildIdx = newNodePtr++;
			bvhNode[leftChildIdx].aabbMin = bestLMin, bvhNode[leftChildIdx].aabbMax = bestLMax;
			bvhNode[leftChildIdx].leftFirst = sliceStart, bvhNode[leftChildIdx].triCount = leftCount;
			bvhNode[rightChildIdx].aabbMin = bestRMin, bvhNode[rightChildIdx].aabbMax = bestRMax;
			bvhNode[rightChildIdx].leftFirst = B, bvhNode[rightChildIdx].triCount = rightCount;
			node.leftFirst = leftChildIdx, node.triCount = 0;
			// recurse
			task[taskCount].node = rightChildIdx, task[taskCount].sliceEnd = sliceEnd;
			task[taskCount++].sliceStart = sliceEnd = (A + B) >> 1, nodeIdx = leftChildIdx;
		}
		// fetch subdivision task from stack
		if (taskCount == 0) break; else
			nodeIdx = task[--taskCount].node,
			sliceStart = task[taskCount].sliceStart,
			sliceEnd = task[taskCount].sliceEnd;
	}
	// all done.
	AlignedFree( triIdxB );
	aabbMin = bvhNode[0].aabbMin, aabbMax = bvhNode[0].aabbMax;
	refittable = false; // can't refit an SBVH
	may_have_holes = false; // there may be holes in the index list, but not in the node list
	usedNodes = newNodePtr;
	Compact();
}

// Optimize: Will happen via BVH_Verbose.
void BVH::Optimize( const uint32_t iterations, bool extreme, bool stochastic )
{
	BVH_Verbose* verbose = new BVH_Verbose();
	verbose->ConvertFrom( *this );
	verbose->Optimize( iterations, extreme, stochastic );
	ConvertFrom( *verbose );
}

// Refitting: For animated meshes, where the topology remains intact. This
// includes trees waving in the wind, or subsequent frames for skinned
// animations. Repeated refitting tends to lead to deteriorated BVHs and
// slower ray tracing. Rebuild when this happens.
void BVH::Refit( const uint32_t /* unused */ )
{
	BVH_FATAL_ERROR_IF( !refittable, "BVH::Refit( .. ), refitting an SBVH." );
	BVH_FATAL_ERROR_IF( bvhNode == 0, "BVH::Refit( .. ), bvhNode == 0." );
	BVH_FATAL_ERROR_IF( may_have_holes, "BVH::Refit( .. ), bvh may have holes." );
	BVH_FATAL_ERROR_IF( isTLAS(), "BVH::Refit( .. ), do not refit a TLAS, use Build(..)." );
	for (int32_t i = usedNodes - 1; i >= 0; i--) if (i != 1)
	{
		BVHNode& node = bvhNode[i];
		if (node.isLeaf()) // leaf: adjust to current triangle vertex positions
		{
			bvhvec4 bmin( BVH_FAR ), bmax( -BVH_FAR );
			if (vertIdx) for (uint32_t first = node.leftFirst, j = 0; j < node.triCount; j++)
			{
				const uint32_t vidx = primIdx[first + j] * 3;
				const uint32_t i0 = vertIdx[vidx], i1 = vertIdx[vidx + 1], i2 = vertIdx[vidx + 2];
				const bvhvec4 v0 = verts[i0], v1 = verts[i1], v2 = verts[i2];
				const bvhvec4 t1 = tinybvh_min( v0, bmin ), t2 = tinybvh_max( v0, bmax );
				const bvhvec4 t3 = tinybvh_min( v1, v2 ), t4 = tinybvh_max( v1, v2 );
				bmin = tinybvh_min( t1, t3 ), bmax = tinybvh_max( t2, t4 );
			}
			else for (uint32_t first = node.leftFirst, j = 0; j < node.triCount; j++)
			{
				const uint32_t vidx = primIdx[first + j] * 3;
				const bvhvec4 v0 = verts[vidx], v1 = verts[vidx + 1], v2 = verts[vidx + 2];
				const bvhvec4 t1 = tinybvh_min( v0, bmin ), t2 = tinybvh_max( v0, bmax );
				const bvhvec4 t3 = tinybvh_min( v1, v2 ), t4 = tinybvh_max( v1, v2 );
				bmin = tinybvh_min( t1, t3 ), bmax = tinybvh_max( t2, t4 );
			}
			node.aabbMin = bmin, node.aabbMax = bmax;
			continue;
		}
		// interior node: adjust to child bounds
		const BVHNode& left = bvhNode[node.leftFirst], & right = bvhNode[node.leftFirst + 1];
		node.aabbMin = tinybvh_min( left.aabbMin, right.aabbMin );
		node.aabbMax = tinybvh_max( left.aabbMax, right.aabbMax );
	}
	aabbMin = bvhNode[0].aabbMin, aabbMax = bvhNode[0].aabbMax;
}

#define FIX_COMBINE_LEAFS 1

// CombineLeafs: Collapse subtrees if the summed leaf prim count does not
// exceed the specified number. For BVH8_CPU construction.
uint32_t BVH::CombineLeafs( const uint32_t primCount, uint32_t& firstIdx, uint32_t nodeIdx )
{
	BVHNode& node = bvhNode[nodeIdx];
	if (node.isLeaf())
	{
		firstIdx = node.leftFirst;
		return node.triCount;
	}
	uint32_t firstLeft = 0, leftCount = CombineLeafs( primCount, firstLeft, node.leftFirst );
	uint32_t firstRight = 0, rightCount = CombineLeafs( primCount, firstRight, node.leftFirst + 1 );
	firstIdx = tinybvh_min( firstLeft, firstRight );
	if (leftCount + rightCount <= primCount)
		node.triCount = leftCount + rightCount,
		node.leftFirst = firstIdx;
	return leftCount + rightCount;
}

bool BVH::IntersectSphere( const bvhvec3& pos, const float r ) const
{
	const bvhvec3 bmin = pos - bvhvec3( r ), bmax = pos + bvhvec3( r );
	BVHNode* node = &bvhNode[0], * stack[64];
	uint32_t stackPtr = 0;
	const float r2 = r * r;
	while (1)
	{
		if (node->isLeaf())
		{
			// check if the leaf aabb overlaps the sphere: https://gamedev.stackexchange.com/a/156877
			float dist2 = 0;
			if (pos.x < node->aabbMin.x) dist2 += (node->aabbMin.x - pos.x) * (node->aabbMin.x - pos.x);
			if (pos.x > node->aabbMax.x) dist2 += (pos.x - node->aabbMax.x) * (pos.x - node->aabbMax.x);
			if (pos.y < node->aabbMin.y) dist2 += (node->aabbMin.y - pos.y) * (node->aabbMin.y - pos.y);
			if (pos.y > node->aabbMax.y) dist2 += (pos.y - node->aabbMax.y) * (pos.y - node->aabbMax.y);
			if (pos.z < node->aabbMin.z) dist2 += (node->aabbMin.z - pos.z) * (node->aabbMin.z - pos.z);
			if (pos.z > node->aabbMax.z) dist2 += (pos.z - node->aabbMax.z) * (pos.z - node->aabbMax.z);
			if (dist2 <= r2)
			{
				// tri/sphere test: https://gist.github.com/yomotsu/d845f21e2e1eb49f647f#file-gistfile1-js-L223
				for (uint32_t i = 0; i < node->triCount; i++)
				{
					uint32_t idx = primIdx[node->leftFirst + i];
					bvhvec3 a, b, c;
					if (!vertIdx) idx *= 3, a = verts[idx], b = verts[idx + 1], c = verts[idx + 2]; else
					{
						const uint32_t i0 = vertIdx[idx * 3], i1 = vertIdx[idx * 3 + 1], i2 = vertIdx[idx * 3 + 2];
						a = verts[i0], b = verts[i1], c = verts[i2];
					}
					const bvhvec3 A = a - pos, B = b - pos, C = c - pos;
					const float rr = r * r;
					const bvhvec3 V = tinybvh_cross( B - A, C - A );
					const float d = tinybvh_dot( A, V ), e = tinybvh_dot( V, V );
					if (d * d > rr * e) continue;
					const float aa = tinybvh_dot( A, A ), ab = tinybvh_dot( A, B ), ac = tinybvh_dot( A, C );
					const float bb = tinybvh_dot( B, B ), bc = tinybvh_dot( B, C ), cc = tinybvh_dot( C, C );
					if ((aa > rr && ab > aa && ac > aa) || (bb > rr && ab > bb && bc > bb) ||
						(cc > rr && ac > cc && bc > cc)) continue;
					const bvhvec3 AB = B - A, BC = C - B, CA = A - C;
					const float d1 = ab - aa, d2 = bc - bb, d3 = ac - cc;
					const float e1 = tinybvh_dot( AB, AB ), e2 = tinybvh_dot( BC, BC ), e3 = tinybvh_dot( CA, CA );
					const bvhvec3 Q1 = A * e1 - AB * d1, Q2 = B * e2 - BC * d2, Q3 = C * e3 - CA * d3;
					const bvhvec3 QC = C * e1 - Q1, QA = A * e2 - Q2, QB = B * e3 - Q3;
					if ((tinybvh_dot( Q1, Q1 ) > rr * e1 * e1 && tinybvh_dot( Q1, QC ) >= 0) ||
						(tinybvh_dot( Q2, Q2 ) > rr * e2 * e2 && tinybvh_dot( Q2, QA ) >= 0) ||
						(tinybvh_dot( Q3, Q3 ) > rr * e3 * e3 && tinybvh_dot( Q3, QB ) >= 0)) continue;
					// const float dist = sqrtf( d * d / e ) - r; // we're not using this.
					return true;
				}
			}
			if (stackPtr == 0) break; else node = stack[--stackPtr];
		}
		BVHNode* child1 = &bvhNode[node->leftFirst], * child2 = &bvhNode[node->leftFirst + 1];
		bool hit1 = child1->Intersect( bmin, bmax ), hit2 = child2->Intersect( bmin, bmax );
		if (hit1 && hit2) stack[stackPtr++] = child2, node = child1;
		else if (hit1) node = child1; else if (hit2) node = child2;
		else { if (stackPtr == 0) break; node = stack[--stackPtr]; }
	}
	return false;
}

int32_t BVH::Intersect( Ray& ray ) const
{
	VALIDATE_RAY( ray );
	if (!isTLAS())
	{
		const bool posX = ray.D.x >= 0, posY = ray.D.y >= 0, posZ = ray.D.z >= 0;
		if (!posX) goto negx1;
		if (posY) { if (posZ) return Intersect<true, true, true>( ray ); else return Intersect<true, true, false>( ray ); }
		if (posZ) return Intersect<true, false, true>( ray ); else return Intersect<true, false, false>( ray );
	negx1:
		if (posY) { if (posZ) return Intersect<false, true, true>( ray ); else return Intersect<false, true, false>( ray ); }
		if (posZ) return Intersect<false, false, true>( ray ); else return Intersect<false, false, false>( ray );
	}
	else
	{
		const bool posX = ray.D.x >= 0, posY = ray.D.y >= 0, posZ = ray.D.z >= 0;
		if (!posX) goto negx2;
		if (posY) { if (posZ) return IntersectTLAS<true, true, true>( ray ); else return IntersectTLAS<true, true, false>( ray ); }
		if (posZ) return IntersectTLAS<true, false, true>( ray ); else return IntersectTLAS<true, false, false>( ray );
	negx2:
		if (posY) { if (posZ) return IntersectTLAS<false, true, true>( ray ); else return IntersectTLAS<false, true, false>( ray ); }
		if (posZ) return IntersectTLAS<false, false, true>( ray ); else return IntersectTLAS<false, false, false>( ray );
	}
}

#define SLAB_TEST_TWO_NODES \
	float tx1a = (posX ? child1->aabbMin.x : child1->aabbMax.x) * ray.rD.x - rox; /* expect fma. */ \
	float ty1a = (posY ? child1->aabbMin.y : child1->aabbMax.y) * ray.rD.y - roy; \
	float tz1a = (posZ ? child1->aabbMin.z : child1->aabbMax.z) * ray.rD.z - roz; \
	float tx1b = (posX ? child2->aabbMin.x : child2->aabbMax.x) * ray.rD.x - rox; \
	float ty1b = (posY ? child2->aabbMin.y : child2->aabbMax.y) * ray.rD.y - roy; \
	float tz1b = (posZ ? child2->aabbMin.z : child2->aabbMax.z) * ray.rD.z - roz; \
	float tx2a = (posX ? child1->aabbMax.x : child1->aabbMin.x) * ray.rD.x - rox; \
	float ty2a = (posY ? child1->aabbMax.y : child1->aabbMin.y) * ray.rD.y - roy; \
	float tz2a = (posZ ? child1->aabbMax.z : child1->aabbMin.z) * ray.rD.z - roz; \
	float tx2b = (posX ? child2->aabbMax.x : child2->aabbMin.x) * ray.rD.x - rox; \
	float ty2b = (posY ? child2->aabbMax.y : child2->aabbMin.y) * ray.rD.y - roy; \
	float tz2b = (posZ ? child2->aabbMax.z : child2->aabbMin.z) * ray.rD.z - roz; \
	float tmina = tinybvh_max( tinybvh_max( tx1a, ty1a ), tinybvh_max( tz1a, 0.0f ) ); \
	float tminb = tinybvh_max( tinybvh_max( tx1b, ty1b ), tinybvh_max( tz1b, 0.0f ) ); \
	float tmaxa = tinybvh_min( tinybvh_min( tx2a, ty2a ), tinybvh_min( tz2a, ray.hit.t ) ); \
	float tmaxb = tinybvh_min( tinybvh_min( tx2b, ty2b ), tinybvh_min( tz2b, ray.hit.t ) ); \
	if (tmaxa >= tmina) dist1 = tmina; \
	if (tmaxb >= tminb) dist2 = tminb;

template <bool posX, bool posY, bool posZ> int32_t BVH::Intersect( Ray& ray ) const
{
	BVHNode* node = &bvhNode[0], * stack[64];
	uint32_t stackPtr = 0;
	float cost = 0;
	const float rox = ray.O.x * ray.rD.x;
	const float roy = ray.O.y * ray.rD.y;
	const float roz = ray.O.z * ray.rD.z;
	while (1)
	{
		cost += c_trav;
		if (node->isLeaf())
		{
			// Performance note: if indexed primitives (ENABLE_INDEXED_GEOMETRY) and custom
			// geometry (ENABLE_CUSTOM_GEOMETRY) are both disabled, this leaf code reduces
			// to a regular loop over triangles. Otherwise, the extra flexibility comes at
			// a small performance cost.
			if (indexedEnabled && vertIdx != 0) for (uint32_t i = 0; i < node->triCount; i++, cost += c_int)
			{
				const uint32_t pi = primIdx[node->leftFirst + i];
				const uint32_t i0 = vertIdx[pi * 3], i1 = vertIdx[pi * 3 + 1], i2 = vertIdx[pi * 3 + 2];
				IntersectTri( ray, pi, verts, i0, i1, i2 );
			}
			else if (customEnabled && customIntersect != 0) for (uint32_t i = 0; i < node->triCount; i++, cost += c_int)
			{
				if ((*customIntersect)(ray, primIdx[node->leftFirst + i]))
				{
				#if INST_IDX_BITS == 32
					ray.hit.inst = ray.instIdx;
				#else
					ray.hit.prim = (ray.hit.prim & PRIM_IDX_MASK) + ray.instIdx;
				#endif
				}
			}
			else for (uint32_t i = 0; i < node->triCount; i++, cost += c_int)
			{
				const uint32_t pi = primIdx[node->leftFirst + i];
				IntersectTri( ray, pi, verts, pi * 3, pi * 3 + 1, pi * 3 + 2 );
			}
			if (stackPtr == 0) break; else node = stack[--stackPtr];
			continue;
		}
		BVHNode* child1 = &bvhNode[node->leftFirst], * child2 = &bvhNode[node->leftFirst + 1];
		float dist1 = BVH_FAR, dist2 = BVH_FAR;
		SLAB_TEST_TWO_NODES;
		if (dist1 > dist2) { tinybvh_swap( dist1, dist2 ); tinybvh_swap( child1, child2 ); }
		if (dist1 == BVH_FAR /* missed both child nodes */)
		{
			if (stackPtr == 0) break; else node = stack[--stackPtr];
		}
		else /* hit at least one node */
		{
			node = child1; /* continue with the nearest */
			if (dist2 != BVH_FAR) stack[stackPtr++] = child2; /* push far child */
		}
	}
	return (int32_t)cost; // cast to not break interface.
}

template <bool posX, bool posY, bool posZ> int32_t BVH::IntersectTLAS( Ray& ray ) const
{
	BVHNode* node = &bvhNode[0], * stack[64];
	uint32_t stackPtr = 0;
	float cost = 0;
	const float rox = ray.O.x * ray.rD.x;
	const float roy = ray.O.y * ray.rD.y;
	const float roz = ray.O.z * ray.rD.z;
	while (1)
	{
		cost += c_trav;
		if (node->isLeaf())
		{
			Ray tmp;
			for (uint32_t i = 0; i < node->triCount; i++)
			{
				// BLAS traversal
				const uint32_t instIdx = primIdx[node->leftFirst + i];
				const BLASInstance& inst = instList[instIdx];
				// Check if the ray should intersect this BLAS Instance, otherwise skip it
				if (!(inst.mask & ray.mask)) continue;
				const BVHBase* blas = blasList[inst.blasIdx];
				// 1. Transform ray with the inverse of the instance transform
				tmp.O = tinybvh_transform_point( ray.O, inst.invTransform );
				tmp.D = tinybvh_transform_vector( ray.D, inst.invTransform );
				tmp.instIdx = instIdx << (32 - INST_IDX_BITS);
				tmp.hit = ray.hit;
				tmp.rD = tinybvh_rcp( tmp.D );
				// 2. Traverse BLAS with the transformed ray
				// Note: Valid BVH layout options for BLASses are the regular BVH layout,
				// the AVX-optimized BVH_SOA layout and the wide BVH4_CPU layout. If all
				// BLASses are of the same layout this reduces to nearly zero cost for
				// a small set of predictable branches.
				assert( blas->layout == LAYOUT_BVH || blas->layout == LAYOUT_BVH4_CPU ||
					blas->layout == LAYOUT_BVH_SOA || blas->layout == LAYOUT_BVH8_AVX2 );
				if (blas->layout == LAYOUT_BVH)
				{
					// regular (triangle) BVH traversal
					cost += ((BVH*)blas)->Intersect( tmp );
				}
				else
				{
				#ifdef BVH_USESSE
					if (blas->layout == LAYOUT_BVH4_CPU) cost += ((BVH4_CPU*)blas)->Intersect( tmp );
				#endif
				#ifdef BVH_USEAVX
					if (blas->layout == LAYOUT_BVH_SOA) cost += ((BVH_SoA*)blas)->Intersect( tmp );
				#endif
				#ifdef BVH_USEAVX2
					if (blas->layout == LAYOUT_BVH8_AVX2) cost += ((BVH8_CPU*)blas)->Intersect( tmp );
				#endif
				}
				// 3. Restore ray
				ray.hit = tmp.hit;
			}
			if (stackPtr == 0) break; else node = stack[--stackPtr];
			continue;
		}
		BVHNode* child1 = &bvhNode[node->leftFirst], * child2 = &bvhNode[node->leftFirst + 1];
		float dist1 = BVH_FAR, dist2 = BVH_FAR;
		SLAB_TEST_TWO_NODES;
		if (dist1 > dist2) { tinybvh_swap( dist1, dist2 ); tinybvh_swap( child1, child2 ); }
		if (dist1 == BVH_FAR /* missed both child nodes */)
		{
			if (stackPtr == 0) break; else node = stack[--stackPtr];
		}
		else /* hit at least one node */
		{
			node = child1; /* continue with the nearest */
			if (dist2 != BVH_FAR) stack[stackPtr++] = child2; /* push far child */
		}
	}
	return (int32_t)cost;
}

bool BVH::IsOccluded( const Ray& ray ) const
{
	VALIDATE_RAY( ray );
	if (!isTLAS())
	{
		const bool posX = ray.D.x >= 0, posY = ray.D.y >= 0, posZ = ray.D.z >= 0;
		if (!posX) goto negx1;
		if (posY) { if (posZ) return IsOccluded<true, true, true>( ray ); else return IsOccluded<true, true, false>( ray ); }
		if (posZ) return IsOccluded<true, false, true>( ray ); else return IsOccluded<true, false, false>( ray );
	negx1:
		if (posY) { if (posZ) return IsOccluded<false, true, true>( ray ); else return IsOccluded<false, true, false>( ray ); }
		if (posZ) return IsOccluded<false, false, true>( ray ); else return IsOccluded<false, false, false>( ray );
	}
	else
	{
		const bool posX = ray.D.x >= 0, posY = ray.D.y >= 0, posZ = ray.D.z >= 0;
		if (!posX) goto negx2;
		if (posY) { if (posZ) return IsOccludedTLAS<true, true, true>( ray ); else return IsOccludedTLAS<true, true, false>( ray ); }
		if (posZ) return IsOccludedTLAS<true, false, true>( ray ); else return IsOccludedTLAS<true, false, false>( ray );
	negx2:
		if (posY) { if (posZ) return IsOccludedTLAS<false, true, true>( ray ); else return IsOccludedTLAS<false, true, false>( ray ); }
		if (posZ) return IsOccludedTLAS<false, false, true>( ray ); else return IsOccludedTLAS<false, false, false>( ray );
	}
}

template <bool posX, bool posY, bool posZ> bool BVH::IsOccluded( const Ray& ray ) const
{
	BVHNode* node = &bvhNode[0], * stack[64];
	uint32_t stackPtr = 0;
	const float rox = ray.O.x * ray.rD.x;
	const float roy = ray.O.y * ray.rD.y;
	const float roz = ray.O.z * ray.rD.z;
	while (1)
	{
		if (node->isLeaf())
		{
			if (indexedEnabled && vertIdx != 0) for (uint32_t i = 0; i < node->triCount; i++)
			{
				const uint32_t pi = primIdx[node->leftFirst + i] * 3;
				const uint32_t i0 = vertIdx[pi], i1 = vertIdx[pi + 1], i2 = vertIdx[pi + 2];
				if (TriOccludes( ray, verts, i0, i1, i2 )) return true;
			}
			else if (customEnabled && customIsOccluded != 0)
			{
				for (uint32_t i = 0; i < node->triCount; i++)
					if ((*customIsOccluded)(ray, primIdx[node->leftFirst + i])) return true;
			}
			else for (uint32_t i = 0; i < node->triCount; i++)
			{
				const uint32_t pi = primIdx[node->leftFirst + i] * 3;
				if (TriOccludes( ray, verts, pi, pi + 1, pi + 2 )) return true;
			}
			if (stackPtr == 0) break; else node = stack[--stackPtr];
			continue;
		}
		BVHNode* child1 = &bvhNode[node->leftFirst];
		BVHNode* child2 = &bvhNode[node->leftFirst + 1];
		float dist1 = BVH_FAR, dist2 = BVH_FAR;
		SLAB_TEST_TWO_NODES;
		if (dist1 > dist2) { tinybvh_swap( dist1, dist2 ); tinybvh_swap( child1, child2 ); }
		if (dist1 == BVH_FAR /* missed both child nodes */)
		{
			if (stackPtr == 0) break; else node = stack[--stackPtr];
		}
		else /* hit at least one node */
		{
			node = child1; /* continue with the nearest */
			if (dist2 != BVH_FAR) stack[stackPtr++] = child2; /* push far child */
		}
	}
	return false;
}

template <bool posX, bool posY, bool posZ> bool BVH::IsOccludedTLAS( const Ray& ray ) const
{
	BVHNode* node = &bvhNode[0], * stack[64];
	uint32_t stackPtr = 0;
	Ray tmp;
	const float rox = ray.O.x * ray.rD.x;
	const float roy = ray.O.y * ray.rD.y;
	const float roz = ray.O.z * ray.rD.z;
	while (1)
	{
		if (node->isLeaf())
		{
			for (uint32_t i = 0; i < node->triCount; i++)
			{
				// BLAS traversal
				BLASInstance& inst = instList[primIdx[node->leftFirst + i]];
				const BVHBase* blas = blasList[inst.blasIdx];
				// Check if the ray should intersect this BLAS Instance, otherwise skip it
				if (!(inst.mask & ray.mask)) continue;
				// 1. Transform ray with the inverse of the instance transform
				tmp.O = tinybvh_transform_point( ray.O, inst.invTransform );
				tmp.D = tinybvh_transform_vector( ray.D, inst.invTransform );
				tmp.hit.t = ray.hit.t;
				tmp.rD = tinybvh_rcp( tmp.D );
				// 2. Traverse BLAS with the transformed ray
				assert( blas->layout == LAYOUT_BVH || blas->layout == LAYOUT_BVH_SOA ||
					blas->layout == LAYOUT_BVH8_AVX2 || blas->layout == LAYOUT_BVH4_CPU );
				if (blas->layout == LAYOUT_BVH)
				{
					// regular (triangle) BVH traversal
					if (((BVH*)blas)->IsOccluded( tmp )) return true;
				}
				else
				{
				#ifdef BVH_USESSE
					if (blas->layout == LAYOUT_BVH4_CPU) { if (((BVH4_CPU*)blas)->IsOccluded( tmp )) return true; }
				#endif
				#ifdef BVH_USEAVX
					if (blas->layout == LAYOUT_BVH_SOA) { if (((BVH_SoA*)blas)->IsOccluded( tmp )) return true; }
				#endif
				#ifdef BVH_USEAVX2
					if (blas->layout == LAYOUT_BVH8_AVX2) { if (((BVH8_CPU*)blas)->IsOccluded( tmp )) return true; }
				#endif
				}
			}
			if (stackPtr == 0) break; else node = stack[--stackPtr];
			continue;
		}
		BVHNode* child1 = &bvhNode[node->leftFirst], * child2 = &bvhNode[node->leftFirst + 1];
		float dist1 = BVH_FAR, dist2 = BVH_FAR;
		SLAB_TEST_TWO_NODES;
		if (dist1 > dist2) { tinybvh_swap( dist1, dist2 ); tinybvh_swap( child1, child2 ); }
		if (dist1 == BVH_FAR /* missed both child nodes */)
		{
			if (stackPtr == 0) break; else node = stack[--stackPtr];
		}
		else /* hit at least one node */
		{
			node = child1; /* continue with the nearest */
			if (dist2 != BVH_FAR) stack[stackPtr++] = child2; /* push far child */
		}
	}
	return false;
}

// Intersect a WALD_32BYTE BVH with a ray packet.
// The 256 rays travel together to better utilize the caches and to amortize the cost
// of memory transfers over the rays in the bundle.
// Note that this basic implementation assumes a specific layout of the rays. Provided
// as 'proof of concept', should not be used in production code.
// Based on Large Ray Packets for Real-time Whitted Ray Tracing, Overbeck et al., 2008,
// extended with sorted traversal and reduced stack traffic.
void BVH::Intersect256Rays( Ray* packet ) const
{
	// convenience macro
#define CALC_TMIN_TMAX_WITH_SLABTEST_ON_RAY( r ) const bvhvec3 rD = packet[r].rD, t1 = o1 * rD, t2 = o2 * rD; \
	const float tmin = tinybvh_max( tinybvh_max( tinybvh_min( t1.x, t2.x ), tinybvh_min( t1.y, t2.y ) ), tinybvh_min( t1.z, t2.z ) ); \
	const float tmax = tinybvh_min( tinybvh_min( tinybvh_max( t1.x, t2.x ), tinybvh_max( t1.y, t2.y ) ), tinybvh_max( t1.z, t2.z ) );
	// Corner rays are: 0, 51, 204 and 255
	// Construct the bounding planes, with normals pointing outwards
	const bvhvec3 O = packet[0].O; // same for all rays in this case
	const bvhvec3 p0 = packet[0].O + packet[0].D; // top-left
	const bvhvec3 p1 = packet[51].O + packet[51].D; // top-right
	const bvhvec3 p2 = packet[204].O + packet[204].D; // bottom-left
	const bvhvec3 p3 = packet[255].O + packet[255].D; // bottom-right
	const bvhvec3 plane0 = tinybvh_normalize( tinybvh_cross( p0 - O, p0 - p2 ) ); // left plane
	const bvhvec3 plane1 = tinybvh_normalize( tinybvh_cross( p3 - O, p3 - p1 ) ); // right plane
	const bvhvec3 plane2 = tinybvh_normalize( tinybvh_cross( p1 - O, p1 - p0 ) ); // top plane
	const bvhvec3 plane3 = tinybvh_normalize( tinybvh_cross( p2 - O, p2 - p3 ) ); // bottom plane
	const int32_t sign0x = plane0.x < 0 ? 4 : 0, sign0y = plane0.y < 0 ? 5 : 1, sign0z = plane0.z < 0 ? 6 : 2;
	const int32_t sign1x = plane1.x < 0 ? 4 : 0, sign1y = plane1.y < 0 ? 5 : 1, sign1z = plane1.z < 0 ? 6 : 2;
	const int32_t sign2x = plane2.x < 0 ? 4 : 0, sign2y = plane2.y < 0 ? 5 : 1, sign2z = plane2.z < 0 ? 6 : 2;
	const int32_t sign3x = plane3.x < 0 ? 4 : 0, sign3y = plane3.y < 0 ? 5 : 1, sign3z = plane3.z < 0 ? 6 : 2;
	const float d0 = tinybvh_dot( O, plane0 ), d1 = tinybvh_dot( O, plane1 );
	const float d2 = tinybvh_dot( O, plane2 ), d3 = tinybvh_dot( O, plane3 );
	// Traverse the tree with the packet
	int32_t first = 0, last = 255; // first and last active ray in the packet
	const BVHNode* node = &bvhNode[0];
	ALIGNED( 64 ) uint32_t stack[64], stackPtr = 0;
	while (1)
	{
		if (node->isLeaf())
		{
			// handle leaf node
			for (uint32_t j = 0; j < node->triCount; j++)
			{
				const uint32_t idx = primIdx[node->leftFirst + j], vid = idx * 3;
				const bvhvec3 e1 = verts[vid + 1] - verts[vid], e2 = verts[vid + 2] - verts[vid];
				const bvhvec3 s = O - bvhvec3( verts[vid] );
				for (int32_t i = first; i <= last; i++)
				{
					Ray& ray = packet[i];
					const bvhvec3 h = tinybvh_cross( ray.D, e2 );
					const float a = tinybvh_dot( e1, h );
					if (fabs( a ) < 0.0000001f) continue; // ray parallel to triangle
					const float f = 1 / a, u = f * tinybvh_dot( s, h );
					const bvhvec3 q = tinybvh_cross( s, e1 );
					const float v = f * tinybvh_dot( ray.D, q );
					if (u < 0 || v < 0 || u + v > 1) continue;
					const float t = f * tinybvh_dot( e2, q );
					if (t <= 0 || t >= ray.hit.t) continue;
					ray.hit.t = t, ray.hit.u = u, ray.hit.v = v;
				#if INST_IDX_BITS == 32
					ray.hit.prim = idx, ray.hit.inst = ray.instIdx;
				#else
					ray.hit.prim = idx + ray.instIdx;
				#endif
				}
			}
			if (stackPtr == 0) break; else // pop
				last = stack[--stackPtr], node = bvhNode + stack[--stackPtr],
				first = last >> 8, last &= 255;
		}
		else
		{
			// fetch pointers to child nodes
			const BVHNode* left = bvhNode + node->leftFirst;
			const BVHNode* right = bvhNode + node->leftFirst + 1;
			bool visitLeft = true, visitRight = true;
			int32_t leftFirst = first, leftLast = last, rightFirst = first, rightLast = last;
			float distLeft, distRight;
			{
				// see if we want to intersect the left child
				const bvhvec3 o1( left->aabbMin.x - O.x, left->aabbMin.y - O.y, left->aabbMin.z - O.z );
				const bvhvec3 o2( left->aabbMax.x - O.x, left->aabbMax.y - O.y, left->aabbMax.z - O.z );
				// 1. Early-in test: if first ray hits the node, the packet visits the node
				bool earlyHit;
				{
					CALC_TMIN_TMAX_WITH_SLABTEST_ON_RAY( first );
					earlyHit = (tmax >= tmin && tmin < packet[first].hit.t && tmax >= 0);
					distLeft = tmin;
				}
				if (!earlyHit) // 2. Early-out test: if the node aabb is outside the four planes, we skip the node
				{
					float* minmax = (float*)left;
					bvhvec3 c0( minmax[sign0x], minmax[sign0y], minmax[sign0z] );
					bvhvec3 c1( minmax[sign1x], minmax[sign1y], minmax[sign1z] );
					bvhvec3 c2( minmax[sign2x], minmax[sign2y], minmax[sign2z] );
					bvhvec3 c3( minmax[sign3x], minmax[sign3y], minmax[sign3z] );
					if (tinybvh_dot( c0, plane0 ) > d0 || tinybvh_dot( c1, plane1 ) > d1 ||
						tinybvh_dot( c2, plane2 ) > d2 || tinybvh_dot( c3, plane3 ) > d3)
						visitLeft = false;
					else // 3. Last resort: update first and last, stay in node if first > last
					{
						for (; leftFirst <= leftLast; leftFirst++)
						{
							CALC_TMIN_TMAX_WITH_SLABTEST_ON_RAY( leftFirst );
							if (tmax >= tmin && tmin < packet[leftFirst].hit.t && tmax >= 0) { distLeft = tmin; break; }
						}
						for (; leftLast >= leftFirst; leftLast--)
						{
							CALC_TMIN_TMAX_WITH_SLABTEST_ON_RAY( leftLast );
							if (tmax >= tmin && tmin < packet[leftLast].hit.t && tmax >= 0) break;
						}
						visitLeft = leftLast >= leftFirst;
					}
				}
			}
			{
				// see if we want to intersect the right child
				const bvhvec3 o1( right->aabbMin.x - O.x, right->aabbMin.y - O.y, right->aabbMin.z - O.z );
				const bvhvec3 o2( right->aabbMax.x - O.x, right->aabbMax.y - O.y, right->aabbMax.z - O.z );
				// 1. Early-in test: if first ray hits the node, the packet visits the node
				bool earlyHit;
				{
					CALC_TMIN_TMAX_WITH_SLABTEST_ON_RAY( first );
					earlyHit = (tmax >= tmin && tmin < packet[first].hit.t && tmax >= 0);
					distRight = tmin;
				}
				if (!earlyHit) // 2. Early-out test: if the node aabb is outside the four planes, we skip the node
				{
					float* minmax = (float*)right;
					bvhvec3 c0( minmax[sign0x], minmax[sign0y], minmax[sign0z] );
					bvhvec3 c1( minmax[sign1x], minmax[sign1y], minmax[sign1z] );
					bvhvec3 c2( minmax[sign2x], minmax[sign2y], minmax[sign2z] );
					bvhvec3 c3( minmax[sign3x], minmax[sign3y], minmax[sign3z] );
					if (tinybvh_dot( c0, plane0 ) > d0 || tinybvh_dot( c1, plane1 ) > d1 ||
						tinybvh_dot( c2, plane2 ) > d2 || tinybvh_dot( c3, plane3 ) > d3)
						visitRight = false;
					else // 3. Last resort: update first and last, stay in node if first > last
					{
						for (; rightFirst <= rightLast; rightFirst++)
						{
							CALC_TMIN_TMAX_WITH_SLABTEST_ON_RAY( rightFirst );
							if (tmax >= tmin && tmin < packet[rightFirst].hit.t && tmax >= 0) { distRight = tmin; break; }
						}
						for (; rightLast >= first; rightLast--)
						{
							CALC_TMIN_TMAX_WITH_SLABTEST_ON_RAY( rightLast );
							if (tmax >= tmin && tmin < packet[rightLast].hit.t && tmax >= 0) break;
						}
						visitRight = rightLast >= rightFirst;
					}
				}
			}
			// process intersection result
			if (visitLeft && visitRight)
			{
				if (distLeft < distRight) // push right, continue with left
				{
					stack[stackPtr++] = node->leftFirst + 1;
					stack[stackPtr++] = (rightFirst << 8) + rightLast;
					node = left, first = leftFirst, last = leftLast;
				}
				else // push left, continue with right
				{
					stack[stackPtr++] = node->leftFirst;
					stack[stackPtr++] = (leftFirst << 8) + leftLast;
					node = right, first = rightFirst, last = rightLast;
				}
			}
			else if (visitLeft) // continue with left
				node = left, first = leftFirst, last = leftLast;
			else if (visitRight) // continue with right
				node = right, first = rightFirst, last = rightLast;
			else if (stackPtr == 0) break; else // pop
				last = stack[--stackPtr], node = bvhNode + stack[--stackPtr],
				first = last >> 8, last &= 255;
		}
	}
}

int32_t BVH::NodeCount() const
{
	// Determine the number of nodes in the tree. Typically the result should
	// be usedNodes - 1 (second node is always unused), but some builders may
	// have unused nodes besides node 1. TODO: Support more layouts.
	uint32_t retVal = 0, nodeIdx = 0, stack[64], stackPtr = 0;
	while (1)
	{
		const BVHNode& n = bvhNode[nodeIdx];
		retVal++;
		if (n.isLeaf()) { if (stackPtr == 0) break; else nodeIdx = stack[--stackPtr]; }
		else nodeIdx = n.leftFirst, stack[stackPtr++] = n.leftFirst + 1;
	}
	return retVal;
}

int32_t BVH::LeafCount() const
{
	// Determine the number of nodes in the tree. Typically the result should
	// be usedNodes - 1 (second node is always unused), but some builders may
	// have unused nodes besides node 1. TODO: Support more layouts.
	uint32_t retVal = 0, nodeIdx = 0, stack[64], stackPtr = 0;
	while (1)
	{
		const BVHNode& n = bvhNode[nodeIdx];
		if (n.isLeaf()) { retVal++; if (stackPtr == 0) break; else nodeIdx = stack[--stackPtr]; }
		else nodeIdx = n.leftFirst, stack[stackPtr++] = n.leftFirst + 1;
	}
	return retVal;
}

// Compact: Reduce the size of a BVH by removing any unused nodes.
// This is useful after an SBVH build or multi-threaded build, but also after
// calling MergeLeafs. Some operations, such as Optimize, *require* a
// compacted tree to work correctly.
void BVH::Compact()
{
	BVH_FATAL_ERROR_IF( bvhNode == 0, "BVH::Compact(), bvhNode == 0." );
	if (bvhNode[0].isLeaf()) return; // nothing to compact.
	BVHNode* tmp = (BVHNode*)AlignedAlloc( sizeof( BVHNode ) * allocatedNodes /* do *not* trim */ );
	uint32_t* idx = (uint32_t*)AlignedAlloc( sizeof( uint32_t ) * idxCount );
	memcpy( tmp, bvhNode, 2 * sizeof( BVHNode ) );
	newNodePtr = 2;
	uint32_t newIdxPtr = 0;
	uint32_t nodeIdx = 0, stack[128], stackPtr = 0;
	while (1)
	{
		BVHNode& node = tmp[nodeIdx];
		if (node.isLeaf())
		{
			const uint32_t leafStart = newIdxPtr;
			for (uint32_t i = 0; i < node.triCount; i++) idx[newIdxPtr++] = primIdx[node.leftFirst + i];
			node.leftFirst = leafStart;
			if (!stackPtr) break;
			nodeIdx = stack[--stackPtr];
		}
		else
		{
			const BVHNode& left = bvhNode[node.leftFirst];
			const BVHNode& right = bvhNode[node.leftFirst + 1];
			tmp[newNodePtr] = left, tmp[newNodePtr + 1] = right;
			const uint32_t todo1 = newNodePtr, todo2 = newNodePtr + 1;
			node.leftFirst = newNodePtr, newNodePtr += 2;
			nodeIdx = todo1;
			stack[stackPtr++] = todo2;
		}
	}
	usedNodes = newNodePtr;
	AlignedFree( bvhNode );
	AlignedFree( primIdx );
	bvhNode = tmp;
	primIdx = idx;
}

// BVH_Verbose implementation
// ----------------------------------------------------------------------------

void BVH_Verbose::ConvertFrom( const BVH& original, bool /* unused here */ )
{
	// allocate space
	uint32_t spaceNeeded = original.triCount * (refittable ? 2 : 3);
	if (allocatedNodes < spaceNeeded)
	{
		AlignedFree( bvhNode );
		bvhNode = (BVHNode*)AlignedAlloc( sizeof( BVHNode ) * spaceNeeded );
		allocatedNodes = spaceNeeded;
	}
	memset( bvhNode, 0, sizeof( BVHNode ) * spaceNeeded );
	CopyBasePropertiesFrom( original );
	this->verts = original.verts;
	this->fragment = original.fragment;
	this->primIdx = original.primIdx;
	bvhNode[0].parent = 0xffffffff; // root sentinel
	// convert
	uint32_t nodeIdx = 0, parent = 0xffffffff, stack[128], stackPtr = 0;
	while (1)
	{
		const BVH::BVHNode& orig = original.bvhNode[nodeIdx];
		bvhNode[nodeIdx].aabbMin = orig.aabbMin, bvhNode[nodeIdx].aabbMax = orig.aabbMax;
		bvhNode[nodeIdx].triCount = orig.triCount, bvhNode[nodeIdx].parent = parent;
		if (orig.isLeaf())
		{
			bvhNode[nodeIdx].firstTri = orig.leftFirst;
			if (stackPtr == 0) break;
			nodeIdx = stack[--stackPtr];
			parent = stack[--stackPtr];
		}
		else
		{
			bvhNode[nodeIdx].left = orig.leftFirst;
			bvhNode[nodeIdx].right = orig.leftFirst + 1;
			stack[stackPtr++] = nodeIdx;
			stack[stackPtr++] = orig.leftFirst + 1;
			parent = nodeIdx;
			nodeIdx = orig.leftFirst;
		}
	}
	usedNodes = original.usedNodes;
}

int32_t BVH_Verbose::NodeCount() const
{
	// Determine the number of nodes in the tree. Typically the result should
	// be usedNodes - 1 (second node is always unused), but some builders may
	// have unused nodes besides node 1. TODO: Support more layouts.
	uint32_t retVal = 0, nodeIdx = 0, stack[64], stackPtr = 0;
	while (1)
	{
		const BVHNode& n = bvhNode[nodeIdx];
		retVal++;
		if (n.isLeaf()) { if (stackPtr == 0) break; else nodeIdx = stack[--stackPtr]; }
		else nodeIdx = n.left, stack[stackPtr++] = n.right;
	}
	return retVal;
}

float BVH_Verbose::SAHCost( const uint32_t nodeIdx ) const
{
	// Determine the SAH cost of the tree. This provides an indication
	// of the quality of the BVH: Lower is better.
	const BVHNode& n = bvhNode[nodeIdx];
	const float SAn = SA( n.aabbMin, n.aabbMax );
	if (n.isLeaf()) return c_int * SAn * n.triCount;
	float cost = c_trav * SAn + SAHCost( n.left ) + SAHCost( n.right );
	return nodeIdx == 0 ? (cost / SAn) : cost;
}

void BVH_Verbose::Refit( const uint32_t nodeIdx, bool skipLeafs )
{
	BVH_FATAL_ERROR_IF( !refittable && !skipLeafs, "BVH_Verbose::Refit( .. ), refitting an SBVH." );
	BVH_FATAL_ERROR_IF( bvhNode == 0, "BVH_Verbose::Refit( .. ), bvhNode == 0." );
	BVH_FATAL_ERROR_IF( bvh_over_indices && !skipLeafs, "BVH_Verbose::Refit( .. ), bvh used indexed tris." );
	BVHNode& node = bvhNode[nodeIdx];
	if (node.isLeaf()) // leaf: adjust to current triangle vertex positions
	{
		if (skipLeafs) return;
		bvhvec3 bmin( BVH_FAR ), bmax( -BVH_FAR );
		for (uint32_t first = node.firstTri, j = 0; j < node.triCount; j++)
		{
			const uint32_t vertIdx = primIdx[first + j] * 3;
			const bvhvec3 v0 = verts[vertIdx];
			const bvhvec3 v1 = verts[vertIdx + 1];
			const bvhvec3 v2 = verts[vertIdx + 2];
			bmin = tinybvh_min( bmin, v0 ), bmax = tinybvh_max( bmax, v0 );
			bmin = tinybvh_min( bmin, v1 ), bmax = tinybvh_max( bmax, v1 );
			bmin = tinybvh_min( bmin, v2 ), bmax = tinybvh_max( bmax, v2 );
		}
		node.aabbMin = bmin, node.aabbMax = bmax;
	}
	else
	{
		Refit( node.left, skipLeafs );
		Refit( node.right, skipLeafs );
		node.aabbMin = tinybvh_min( bvhNode[node.left].aabbMin, bvhNode[node.right].aabbMin );
		node.aabbMax = tinybvh_max( bvhNode[node.left].aabbMax, bvhNode[node.right].aabbMax );
	}
	if (nodeIdx == 0) aabbMin = node.aabbMin, aabbMax = node.aabbMax;
}

void BVH_Verbose::CheckFit( const uint32_t nodeIdx, bool skipLeafs )
{
	BVHNode& node = bvhNode[nodeIdx];
	bvhvec3 bmin( BVH_FAR ), bmax( -BVH_FAR );
	if (node.isLeaf()) // leaf: adjust to current triangle vertex positions
	{
		if (skipLeafs) return;
		for (uint32_t first = node.firstTri, j = 0; j < node.triCount; j++)
		{
			const uint32_t vertIdx = primIdx[first + j] * 3;
			const bvhvec3 v0 = verts[vertIdx];
			const bvhvec3 v1 = verts[vertIdx + 1];
			const bvhvec3 v2 = verts[vertIdx + 2];
			bmin = tinybvh_min( bmin, v0 ), bmax = tinybvh_max( bmax, v0 );
			bmin = tinybvh_min( bmin, v1 ), bmax = tinybvh_max( bmax, v1 );
			bmin = tinybvh_min( bmin, v2 ), bmax = tinybvh_max( bmax, v2 );
		}
	}
	else
	{
		CheckFit( node.left, skipLeafs );
		CheckFit( node.right, skipLeafs );
		bmin = tinybvh_min( bvhNode[node.left].aabbMin, bvhNode[node.right].aabbMin );
		bmax = tinybvh_max( bvhNode[node.left].aabbMax, bvhNode[node.right].aabbMax );
	}
}

void BVH_Verbose::Compact()
{
	BVH_FATAL_ERROR_IF( bvhNode == 0, "BVH_Verbose::Compact(), bvhNode == 0." );
	if (bvhNode[0].isLeaf()) return; // nothing to compact.
	BVHNode* tmp = (BVHNode*)AlignedAlloc( sizeof( BVHNode ) * usedNodes );
	memcpy( tmp, bvhNode, 2 * sizeof( BVHNode ) );
	uint32_t newNodePtr = 2, nodeIdx = 0, stack[64], stackPtr = 0;
	while (1)
	{
		BVHNode& node = tmp[nodeIdx];
		const BVHNode& left = bvhNode[node.left];
		const BVHNode& right = bvhNode[node.right];
		tmp[newNodePtr] = left, tmp[newNodePtr + 1] = right;
		const uint32_t todo1 = newNodePtr, todo2 = newNodePtr + 1;
		node.left = newNodePtr++, node.right = newNodePtr++;
		if (!left.isLeaf()) stack[stackPtr++] = todo1;
		if (!right.isLeaf()) stack[stackPtr++] = todo2;
		if (!stackPtr) break;
		nodeIdx = stack[--stackPtr];
	}
	usedNodes = newNodePtr;
	AlignedFree( bvhNode );
	bvhNode = tmp;
}

void BVH_Verbose::Optimize( const uint32_t iterations, const bool extreme, bool stochastic )
{
	// allocate array for sorting; size is upper-bound.
	SortItem* sortList = (SortItem*)AlignedAlloc( usedNodes * sizeof( SortItem ) );
	// optimize by reinserting subtrees with a high cost - Section 3.4 of the paper.
	for (uint32_t i = 0; i < iterations; i++)
	{
		// calculate combined cost for all nodes
		uint32_t interiorNodes = 0;
		for (uint32_t j = 2; j < usedNodes; j++)
		{
			const BVHNode& node = bvhNode[j];
			if (node.isLeaf()) continue;
			if (node.parent == 0) continue;
			if (bvhNode[node.parent].parent == 0) continue;
			const float A = node.SA(), AL = bvhNode[node.left].SA(), AR = bvhNode[node.right].SA();
			float Mmin = A / tinybvh_min( 1e-10f, tinybvh_min( AL, AR ) );
			float Msum = A / tinybvh_min( 1e-10f, 0.5f * (AL + AR) );
			float Mcomb = A * Msum * Mmin;
			sortList[interiorNodes].idx = j, sortList[interiorNodes++].cost = Mcomb;
		}
		// last couple of iterations we will process more nodes.
		const float portion = stochastic ? 0.5f : (extreme ? (0.01f + (0.6f * (float)i) / (float)iterations) : 0.01f);
		const int limit = (uint32_t)(portion * (float)interiorNodes);
		const int step = tinybvh_max( 1, (int)(portion / 0.02f) );
		// sort list - partial quick sort.
		struct Task { uint32_t first, last; } stack[4096];
		int pivot, first = 0, last = (int)interiorNodes - 1, stackPtr = 0;
		while (1)
		{
			if (first >= last)
			{
				if (stackPtr == 0) break; else first = stack[--stackPtr].first, last = stack[stackPtr].last;
				continue;
			}
			pivot = first;
			SortItem t, e = sortList[first];
			for (int j = first + 1; j <= last; j++) if (sortList[j].cost > e.cost)
				t = sortList[j], sortList[j] = sortList[++pivot], sortList[pivot] = t;
			t = sortList[pivot], sortList[pivot] = sortList[first], sortList[first] = t;
			if (pivot < limit) stack[stackPtr].first = pivot + 1, stack[stackPtr++].last = last;
			last = pivot - 1;
		}
		// reinsert selected nodes
		BVHNode bckp[5];
		int start = 0;
		if (stochastic)
		{
			float r = (float)rand() / RAND_MAX;
			r = tinybvh_max( 0.0f, (r * 1.2f) - 0.3f ); // 0 .. 0.9f
			start = (int)((float)limit * r);
		}
		bool finishingTouch = false;
		for (int j = start; j < limit; j += stochastic ? ((rand() & 63) + 1) : step)
		{
			// prepare change
			const uint32_t Nid = sortList[j].idx;
			BVHNode& N = bvhNode[Nid];
			if (N.parent == 0) continue;
			const uint32_t Pid = N.parent;
			BVHNode& P = bvhNode[Pid];
			if (P.parent == 0) continue;
			const uint32_t X1 = P.parent, X2 = (P.left == Nid ? P.right : P.left);
			// compute SAH before change
			float sahBefore = SAHCostUp( Nid );
			// execute change
			bckp[0] = bvhNode[X1];
			if (bvhNode[X1].left == Pid) bvhNode[X1].left = X2;
			else /* verbose[X1].right == Pid */ bvhNode[X1].right = X2;
			const uint32_t p2 = bvhNode[X2].parent;
			bvhNode[X2].parent = X1;
			const uint32_t Lid = N.left, Rid = N.right;
			RefitUp( X2 );
			// ReinsertNode( L, Nid ); ReinsertNode( R, Pid );
			const uint32_t Xbest1 = FindBestNewPosition( Lid ), XA = bvhNode[Xbest1].parent;
			sahBefore += SAHCostUp( Xbest1 );
			bckp[1] = bvhNode[Nid];
			N.left = Xbest1, N.right = Lid, N.parent = XA;
			bckp[2] = bvhNode[XA];
			if (bvhNode[XA].left == Xbest1) bvhNode[XA].left = Nid; else bvhNode[XA].right = Nid;
			const uint32_t p3 = bvhNode[Xbest1].parent, p4 = bvhNode[Lid].parent;
			bvhNode[Xbest1].parent = Nid, bvhNode[Lid].parent = Nid;
			RefitUp( Nid );
			const uint32_t Xbest2 = FindBestNewPosition( Rid ), XB = bvhNode[Xbest2].parent;
			sahBefore += SAHCostUp( Xbest2 );
			bckp[3] = bvhNode[Pid];
			P.left = Xbest2, P.right = Rid, P.parent = XB;
			bckp[4] = bvhNode[XB];
			if (bvhNode[XB].left == Xbest2) bvhNode[XB].left = Pid; else bvhNode[XB].right = Pid;
			const uint32_t p1 = bvhNode[Xbest2].parent, p0 = bvhNode[Rid].parent;
			bvhNode[Xbest2].parent = Pid, bvhNode[Rid].parent = Pid;
			RefitUp( Pid );
			// compute SAH after change
			float sahAfter = SAHCostUp( X1 ) + SAHCostUp( Nid ) + SAHCostUp( Pid );
			if (finishingTouch && (sahBefore / sahAfter > 1.01f)) break;
			if (sahAfter < sahBefore) continue;
			// undo change, mind the order.
			bvhNode[Rid].parent = p0, bvhNode[Xbest2].parent = p1, bvhNode[XB] = bckp[4];
			bvhNode[Pid] = bckp[3], bvhNode[Lid].parent = p4, bvhNode[Xbest1].parent = p3;
			bvhNode[XA] = bckp[2], bvhNode[Nid] = bckp[1], bvhNode[X2].parent = p2, bvhNode[X1] = bckp[0];
			RefitUp( XB );
			RefitUp( XA );
			RefitUp( Nid );
		}
		Refit( 0, true );
	}
	AlignedFree( sortList );
}

// Single-primitive leafs: Prepare the BVH for optimization. While it is not strictly
// necessary to have a single primitive per leaf, it will yield a slightly better
// optimized BVH. The leafs of the optimized BVH should be collapsed ('MergeLeafs')
// to obtain the final tree.
void BVH_Verbose::SplitLeafs( const uint32_t maxPrims )
{
	uint32_t nodeIdx = 0, stack[64], stackPtr = 0;
	while (1)
	{
		BVHNode& node = bvhNode[nodeIdx];
		if (!node.isLeaf()) nodeIdx = node.left, stack[stackPtr++] = node.right; else
		{
			// split this leaf
			if (node.triCount > maxPrims)
			{
				const uint32_t newIdx1 = usedNodes++, newIdx2 = usedNodes++;
				BVHNode& new1 = bvhNode[newIdx1], & new2 = bvhNode[newIdx2];
				new1.firstTri = node.firstTri, new1.triCount = node.triCount / 2;
				new1.parent = new2.parent = nodeIdx, new1.left = new1.right = 0;
				new2.firstTri = node.firstTri + new1.triCount;
				new2.triCount = node.triCount - new1.triCount, new2.left = new2.right = 0;
				node.left = newIdx1, node.right = newIdx2, node.triCount = 0;
				new1.aabbMin = new2.aabbMin = BVH_FAR, new1.aabbMax = new2.aabbMax = -BVH_FAR;
				for (uint32_t fi, i = 0; i < new1.triCount; i++)
					fi = primIdx[new1.firstTri + i],
					new1.aabbMin = tinybvh_min( new1.aabbMin, fragment[fi].bmin ),
					new1.aabbMax = tinybvh_max( new1.aabbMax, fragment[fi].bmax );
				for (uint32_t fi, i = 0; i < new2.triCount; i++)
					fi = primIdx[new2.firstTri + i],
					new2.aabbMin = tinybvh_min( new2.aabbMin, fragment[fi].bmin ),
					new2.aabbMax = tinybvh_max( new2.aabbMax, fragment[fi].bmax );
				// recurse
				if (new1.triCount > 1) stack[stackPtr++] = newIdx1;
				if (new2.triCount > 1) stack[stackPtr++] = newIdx2;
			}
			if (stackPtr == 0) break; else nodeIdx = stack[--stackPtr];
		}
	}
}

// MergeLeafs: After optimizing a BVH, single-primitive leafs should be merged whenever
// SAH indicates this is an improvement.
void BVH_Verbose::MergeLeafs()
{
	// allocate some working space
	uint32_t* subtreeTriCount = (uint32_t*)AlignedAlloc( usedNodes * 4 );
	uint32_t* newIdx = (uint32_t*)AlignedAlloc( idxCount * 4 );
	memset( subtreeTriCount, 0, usedNodes * 4 );
	CountSubtreeTris( 0, subtreeTriCount );
	uint32_t stack[64], stackPtr = 0, nodeIdx = 0, newIdxPtr = 0;
	while (1)
	{
		BVHNode& node = bvhNode[nodeIdx];
		if (node.isLeaf())
		{
			uint32_t start = newIdxPtr;
			MergeSubtree( nodeIdx, newIdx, newIdxPtr );
			node.firstTri = start;
			// pop new task
			if (stackPtr == 0) break;
			nodeIdx = stack[--stackPtr];
		}
		else
		{
			const uint32_t leftCount = subtreeTriCount[node.left];
			const uint32_t rightCount = subtreeTriCount[node.right];
			const uint32_t mergedCount = leftCount + rightCount;
			// cost of unsplit
			float Cunsplit = SA( node.aabbMin, node.aabbMax ) * mergedCount * c_int;
			// cost of leaving things as they are
			BVHNode& left = bvhNode[node.left];
			BVHNode& right = bvhNode[node.right];
			float Ckeepsplit = c_trav + c_int * (left.SA() * leftCount + right.SA() * rightCount);
			if (Cunsplit <= Ckeepsplit)
			{
				// collapse the subtree
				uint32_t start = newIdxPtr;
				MergeSubtree( nodeIdx, newIdx, newIdxPtr );
				node.firstTri = start, node.triCount = mergedCount;
				node.left = node.right = 0;
				// pop new task
				if (stackPtr == 0) break;
				nodeIdx = stack[--stackPtr];
			}
			else /* recurse */ nodeIdx = node.left, stack[stackPtr++] = node.right;
		}
	}
	// cleanup
	AlignedFree( subtreeTriCount );
	AlignedFree( primIdx );
	primIdx = newIdx, may_have_holes = true; // all over the place, in fact
}

// BVH_GPU implementation
// ----------------------------------------------------------------------------

BVH_GPU::~BVH_GPU()
{
	if (!ownBVH) bvh = BVH(); // clear out pointers we don't own.
	AlignedFree( bvhNode );
}

void BVH_GPU::Build( const bvhvec4* vertices, const uint32_t primCount )
{
	Build( bvhvec4slice( vertices, primCount * 3, sizeof( bvhvec4 ) ) );
}

void BVH_GPU::Build( const bvhvec4slice& vertices )
{
	bvh.context = context;
	bvh.BuildDefault( vertices );
	ConvertFrom( bvh, false );
}

void BVH_GPU::Build( const bvhvec4* vertices, const uint32_t* indices, const uint32_t prims )
{
	// build the BVH with a continuous array of bvhvec4 vertices, indexed by 'indices'.
	Build( bvhvec4slice{ vertices, prims * 3, sizeof( bvhvec4 ) }, indices, prims );
}

void BVH_GPU::Build( const bvhvec4slice& vertices, const uint32_t* indices, uint32_t prims )
{
	// build the BVH from vertices stored in a slice, indexed by 'indices'.
	bvh.context = context;
	bvh.BuildDefault( vertices, indices, prims );
	ConvertFrom( bvh, false );
}

void BVH_GPU::Build( BLASInstance* instances, const uint32_t instCount, BVHBase** blasses, const uint32_t blasCount )
{
	// build a TLAS based on the array of BLASInstance records.
	bvh.context = context;
	bvh.Build( instances, instCount, blasses, blasCount );
	ConvertFrom( bvh, false );
}

void BVH_GPU::BuildHQ( const bvhvec4* vertices, const uint32_t primCount )
{
	BuildHQ( bvhvec4slice( vertices, primCount * 3, sizeof( bvhvec4 ) ) );
}

void BVH_GPU::BuildHQ( const bvhvec4slice& vertices )
{
	bvh.BuildHQ( vertices );
	ConvertFrom( bvh, false );
}

void BVH_GPU::BuildHQ( const bvhvec4* vertices, const uint32_t* indices, const uint32_t prims )
{
	BuildHQ( bvhvec4slice{ vertices, prims * 3, sizeof( bvhvec4 ) }, indices, prims );
}

void BVH_GPU::BuildHQ( const bvhvec4slice& vertices, const uint32_t* indices, uint32_t prims )
{
	bvh.context = context;
	bvh.BuildHQ( vertices, indices, prims );
	ConvertFrom( bvh, false );
}

void BVH_GPU::Optimize( const uint32_t iterations, bool extreme )
{
	bvh.Optimize( iterations, extreme );
	ConvertFrom( bvh, false );
}

void BVH_GPU::ConvertFrom( const BVH& original, bool compact )
{
	// get a copy of the original bvh
	if (&original != &bvh) ownBVH = false; // bvh isn't ours; don't delete in destructor.
	bvh = original;
	// allocate space
	const uint32_t spaceNeeded = compact ? original.usedNodes : original.allocatedNodes;
	if (allocatedNodes < spaceNeeded)
	{
		AlignedFree( bvhNode );
		bvhNode = (BVHNode*)AlignedAlloc( sizeof( BVHNode ) * spaceNeeded );
		allocatedNodes = spaceNeeded;
	}
	memset( bvhNode, 0, sizeof( BVHNode ) * spaceNeeded );
	CopyBasePropertiesFrom( original );
	// recursively convert nodes
	uint32_t newNodePtr = 0, nodeIdx = 0, stack[128], stackPtr = 0;
	while (1)
	{
		const BVH::BVHNode& orig = original.bvhNode[nodeIdx];
		const uint32_t idx = newNodePtr++;
		if (orig.isLeaf())
		{
			this->bvhNode[idx].triCount = orig.triCount;
			this->bvhNode[idx].firstTri = orig.leftFirst;
			if (!stackPtr) break;
			nodeIdx = stack[--stackPtr];
			uint32_t newNodeParent = stack[--stackPtr];
			this->bvhNode[newNodeParent].right = newNodePtr;
		}
		else
		{
			const BVH::BVHNode& left = original.bvhNode[orig.leftFirst];
			const BVH::BVHNode& right = original.bvhNode[orig.leftFirst + 1];
			this->bvhNode[idx].lmin = left.aabbMin, this->bvhNode[idx].rmin = right.aabbMin;
			this->bvhNode[idx].lmax = left.aabbMax, this->bvhNode[idx].rmax = right.aabbMax;
			this->bvhNode[idx].left = newNodePtr; // right will be filled when popped
			stack[stackPtr++] = idx;
			stack[stackPtr++] = orig.leftFirst + 1;
			nodeIdx = orig.leftFirst;
		}
	}
	usedNodes = newNodePtr;
}

int32_t BVH_GPU::Intersect( Ray& ray ) const
{
	VALIDATE_RAY( ray );
	BVHNode* node = &bvhNode[0], * stack[64];
	const bvhvec4slice& verts = bvh.verts;
	const uint32_t* primIdx = bvh.primIdx;
	uint32_t stackPtr = 0;
	float cost = 0;
	while (1)
	{
		cost += c_trav;
		if (node->isLeaf())
		{
			if (indexedEnabled && bvh.vertIdx != 0) for (uint32_t i = 0; i < node->triCount; i++, cost += c_int)
			{
				const uint32_t pi = primIdx[node->firstTri + i];
				const uint32_t i0 = bvh.vertIdx[pi * 3], i1 = bvh.vertIdx[pi * 3 + 1], i2 = bvh.vertIdx[pi * 3 + 2];
				IntersectTri( ray, pi, verts, i0, i1, i2 );
			}
			else for (uint32_t i = 0; i < node->triCount; i++, cost += c_int)
			{
				const uint32_t pi = primIdx[node->firstTri + i];
				IntersectTri( ray, pi, verts, pi * 3, pi * 3 + 1, pi * 3 + 2 );
			}
			if (stackPtr == 0) break; else node = stack[--stackPtr];
			continue;
		}
		const bvhvec3 lmin = node->lmin - ray.O, lmax = node->lmax - ray.O;
		const bvhvec3 rmin = node->rmin - ray.O, rmax = node->rmax - ray.O;
		float dist1 = BVH_FAR, dist2 = BVH_FAR;
		const bvhvec3 t1a = lmin * ray.rD, t2a = lmax * ray.rD;
		const bvhvec3 t1b = rmin * ray.rD, t2b = rmax * ray.rD;
		const float tmina = tinybvh_max( tinybvh_max( tinybvh_min( t1a.x, t2a.x ), tinybvh_min( t1a.y, t2a.y ) ), tinybvh_min( t1a.z, t2a.z ) );
		const float tmaxa = tinybvh_min( tinybvh_min( tinybvh_max( t1a.x, t2a.x ), tinybvh_max( t1a.y, t2a.y ) ), tinybvh_max( t1a.z, t2a.z ) );
		const float tminb = tinybvh_max( tinybvh_max( tinybvh_min( t1b.x, t2b.x ), tinybvh_min( t1b.y, t2b.y ) ), tinybvh_min( t1b.z, t2b.z ) );
		const float tmaxb = tinybvh_min( tinybvh_min( tinybvh_max( t1b.x, t2b.x ), tinybvh_max( t1b.y, t2b.y ) ), tinybvh_max( t1b.z, t2b.z ) );
		if (tmaxa >= tmina && tmina < ray.hit.t && tmaxa >= 0) dist1 = tmina;
		if (tmaxb >= tminb && tminb < ray.hit.t && tmaxb >= 0) dist2 = tminb;
		uint32_t lidx = node->left, ridx = node->right;
		if (dist1 > dist2)
		{
			float t = dist1; dist1 = dist2; dist2 = t;
			uint32_t i = lidx; lidx = ridx; ridx = i;
		}
		if (dist1 == BVH_FAR)
		{
			if (stackPtr == 0) break; else node = stack[--stackPtr];
		}
		else
		{
			node = bvhNode + lidx;
			if (dist2 != BVH_FAR) stack[stackPtr++] = bvhNode + ridx;
		}
	}
	return (int32_t)cost; // cast to not break interface.
}

// BVH_SoA implementation
// ----------------------------------------------------------------------------

BVH_SoA::~BVH_SoA()
{
	if (!ownBVH) bvh = BVH(); // clear out pointers we don't own.
	AlignedFree( bvhNode );
}

void BVH_SoA::Build( const bvhvec4* vertices, const uint32_t primCount )
{
	Build( bvhvec4slice( vertices, primCount * 3, sizeof( bvhvec4 ) ) );
}

void BVH_SoA::Build( const bvhvec4slice& vertices )
{
	bvh.context = context; // properly propagate context to fix issue #66.
	bvh.BuildDefault( vertices );
	ConvertFrom( bvh, false );
}

void BVH_SoA::Build( const bvhvec4* vertices, const uint32_t* indices, const uint32_t prims )
{
	// build the BVH with a continuous array of bvhvec4 vertices, indexed by 'indices'.
	Build( bvhvec4slice{ vertices, prims * 3, sizeof( bvhvec4 ) }, indices, prims );
}

void BVH_SoA::Build( const bvhvec4slice& vertices, const uint32_t* indices, uint32_t prims )
{
	// build the BVH from vertices stored in a slice, indexed by 'indices'.
	bvh.context = context;
	bvh.BuildDefault( vertices, indices, prims );
	ConvertFrom( bvh, false );
}

void BVH_SoA::BuildHQ( const bvhvec4* vertices, const uint32_t primCount )
{
	BuildHQ( bvhvec4slice( vertices, primCount * 3, sizeof( bvhvec4 ) ) );
}

void BVH_SoA::BuildHQ( const bvhvec4slice& vertices )
{
	bvh.context = context; // properly propagate context to fix issue #66.
	bvh.BuildHQ( vertices );
	ConvertFrom( bvh, false );
}

void BVH_SoA::BuildHQ( const bvhvec4* vertices, const uint32_t* indices, const uint32_t prims )
{
	BuildHQ( bvhvec4slice{ vertices, prims * 3, sizeof( bvhvec4 ) }, indices, prims );
}

void BVH_SoA::BuildHQ( const bvhvec4slice& vertices, const uint32_t* indices, uint32_t prims )
{
	bvh.context = context;
	bvh.BuildHQ( vertices, indices, prims );
	ConvertFrom( bvh, false );
}

void BVH_SoA::Optimize( const uint32_t iterations, bool extreme )
{
	bvh.Optimize( iterations, extreme );
	ConvertFrom( bvh, false );
}

void BVH_SoA::Save( const char* fileName )
{
	bvh.Save( fileName );
}

bool BVH_SoA::Load( const char* fileName, const bvhvec4* vertices, const uint32_t primCount )
{
	return Load( fileName, bvhvec4slice{ vertices, primCount * 3, sizeof( bvhvec4 ) } );
}

bool BVH_SoA::Load( const char* fileName, const bvhvec4* vertices, const uint32_t* indices, const uint32_t primCount )
{
	return Load( fileName, bvhvec4slice{ vertices, primCount * 3, sizeof( bvhvec4 ) }, indices, primCount );
}

bool BVH_SoA::Load( const char* fileName, const bvhvec4slice& vertices, const uint32_t* indices, const uint32_t primCount )
{
	if (!bvh.Load( fileName, vertices, indices, primCount )) return false;
	ConvertFrom( bvh, false );
	return true;
}

void BVH_SoA::ConvertFrom( const BVH& original, bool compact )
{
	// get a copy of the original bvh
	if (&original != &bvh) ownBVH = false; // bvh isn't ours; don't delete in destructor.
	bvh = original;
	// allocate space
	const uint32_t spaceNeeded = compact ? bvh.usedNodes : bvh.allocatedNodes;
	if (allocatedNodes < spaceNeeded)
	{
		AlignedFree( bvhNode );
		bvhNode = (BVHNode*)AlignedAlloc( sizeof( BVHNode ) * spaceNeeded );
		allocatedNodes = spaceNeeded;
	}
	memset( bvhNode, 0, sizeof( BVHNode ) * spaceNeeded );
	CopyBasePropertiesFrom( bvh );
	// recursively convert nodes
	uint32_t newAlt2Node = 0, nodeIdx = 0, stack[128], stackPtr = 0;
	while (1)
	{
		const BVH::BVHNode& node = bvh.bvhNode[nodeIdx];
		const uint32_t idx = newAlt2Node++;
		if (node.isLeaf())
		{
			bvhNode[idx].triCount = node.triCount;
			bvhNode[idx].firstTri = node.leftFirst;
			if (!stackPtr) break;
			nodeIdx = stack[--stackPtr];
			uint32_t newNodeParent = stack[--stackPtr];
			bvhNode[newNodeParent].right = newAlt2Node;
		}
		else
		{
			const BVH::BVHNode& left = bvh.bvhNode[node.leftFirst];
			const BVH::BVHNode& right = bvh.bvhNode[node.leftFirst + 1];
			// This BVH layout requires BVH_USEAVX/BVH_USENEON for traversal, but at least we
			// can convert to it without SSE/AVX/NEON support.
			bvhNode[idx].xxxx = SIMD_SETRVEC( left.aabbMin.x, left.aabbMax.x, right.aabbMin.x, right.aabbMax.x );
			bvhNode[idx].yyyy = SIMD_SETRVEC( left.aabbMin.y, left.aabbMax.y, right.aabbMin.y, right.aabbMax.y );
			bvhNode[idx].zzzz = SIMD_SETRVEC( left.aabbMin.z, left.aabbMax.z, right.aabbMin.z, right.aabbMax.z );
			bvhNode[idx].left = newAlt2Node; // right will be filled when popped
			stack[stackPtr++] = idx;
			stack[stackPtr++] = node.leftFirst + 1;
			nodeIdx = node.leftFirst;
		}
	}
	usedNodes = newAlt2Node;
}

// BVH_SoA::Intersect can be found in the BVH_USEAVX section later in this file.

// Generic (templated) MBVH implementation
// ----------------------------------------------------------------------------

template<int M> MBVH<M>::~MBVH()
{
	if (!ownBVH) bvh = BVH(); // clear out pointers we don't own.
	AlignedFree( mbvhNode );
}

template<int M> void MBVH<M>::Build( const bvhvec4* vertices, const uint32_t primCount )
{
	Build( bvhvec4slice( vertices, primCount * 3, sizeof( bvhvec4 ) ) );
}

template<int M> void MBVH<M>::Build( const bvhvec4slice& vertices )
{
	bvh.context = context; // properly propagate context to fix issue #66.
	bvh.BuildDefault( vertices );
	ConvertFrom( bvh, false );
}

template<int M> void MBVH<M>::Build( const bvhvec4* vertices, const uint32_t* indices, const uint32_t prims )
{
	// build the BVH with a continuous array of bvhvec4 vertices, indexed by 'indices'.
	Build( bvhvec4slice{ vertices, prims * 3, sizeof( bvhvec4 ) }, indices, prims );
}

template<int M> void MBVH<M>::Build( const bvhvec4slice& vertices, const uint32_t* indices, uint32_t prims )
{
	// build the BVH from vertices stored in a slice, indexed by 'indices'.
	bvh.context = context;
	bvh.BuildDefault( vertices, indices, prims );
	ConvertFrom( bvh, true );
}

template<int M> void MBVH<M>::BuildHQ( const bvhvec4* vertices, const uint32_t primCount )
{
	BuildHQ( bvhvec4slice( vertices, primCount * 3, sizeof( bvhvec4 ) ) );
}

template<int M> void MBVH<M>::BuildHQ( const bvhvec4slice& vertices )
{
	bvh.context = context;
	bvh.BuildHQ( vertices );
	ConvertFrom( bvh, true );
}

template<int M> void MBVH<M>::BuildHQ( const bvhvec4* vertices, const uint32_t* indices, const uint32_t prims )
{
	Build( bvhvec4slice{ vertices, prims * 3, sizeof( bvhvec4 ) }, indices, prims );
}

template<int M> void MBVH<M>::BuildHQ( const bvhvec4slice& vertices, const uint32_t* indices, uint32_t prims )
{
	bvh.context = context;
	bvh.BuildHQ( vertices, indices, prims );
	ConvertFrom( bvh, true );
}

template<int M> void MBVH<M>::Optimize( const uint32_t iterations, bool extreme )
{
	bvh.Optimize( iterations, extreme );
	ConvertFrom( bvh, true );
}

template<int M> uint32_t MBVH<M>::LeafCount( const uint32_t nodeIdx ) const
{
	MBVHNode& node = mbvhNode[nodeIdx];
	if (node.isLeaf()) return 1;
	uint32_t count = 0;
	for (uint32_t i = 0; i < node.childCount; i++) count += LeafCount( node.child[i] );
	return count;
}

template<int M> void MBVH<M>::Refit( const uint32_t nodeIdx )
{
	MBVHNode& node = mbvhNode[nodeIdx];
	if (node.isLeaf())
	{
		bvhvec3 bmin( BVH_FAR ), bmax( -BVH_FAR );
		if (bvh.vertIdx) for (uint32_t first = node.firstTri, j = 0; j < node.triCount; j++)
		{
			const uint32_t vidx = bvh.primIdx[first + j] * 3;
			const uint32_t i0 = bvh.vertIdx[vidx], i1 = bvh.vertIdx[vidx + 1], i2 = bvh.vertIdx[vidx + 2];
			const bvhvec3 v0 = bvh.verts[i0], v1 = bvh.verts[i1], v2 = bvh.verts[i2];
			bmin = tinybvh_min( bmin, tinybvh_min( tinybvh_min( v0, v1 ), v2 ) );
			bmax = tinybvh_max( bmax, tinybvh_max( tinybvh_max( v0, v1 ), v2 ) );
		}
		else for (uint32_t first = node.firstTri, j = 0; j < node.triCount; j++)
		{
			const uint32_t vidx = bvh.primIdx[first + j] * 3;
			const bvhvec3 v0 = bvh.verts[vidx], v1 = bvh.verts[vidx + 1], v2 = bvh.verts[vidx + 2];
			bmin = tinybvh_min( bmin, tinybvh_min( tinybvh_min( v0, v1 ), v2 ) );
			bmax = tinybvh_max( bmax, tinybvh_max( tinybvh_max( v0, v1 ), v2 ) );
		}
		node.aabbMin = bmin, node.aabbMax = bmax;
	}
	else
	{
		for (unsigned i = 0; i < node.childCount; i++) Refit( node.child[i] );
		MBVHNode& firstChild = mbvhNode[node.child[0]];
		bvhvec3 bmin = firstChild.aabbMin, bmax = firstChild.aabbMax;
		for (unsigned i = 1; i < node.childCount; i++)
		{
			MBVHNode& child = mbvhNode[node.child[i]];
			bmin = tinybvh_min( bmin, child.aabbMin );
			bmax = tinybvh_max( bmax, child.aabbMax );
		}
	}
	if (nodeIdx == 0) aabbMin = node.aabbMin, aabbMax = node.aabbMax;
}

template<int M> float MBVH<M>::SAHCost( const uint32_t nodeIdx ) const
{
	// Determine the SAH cost of the tree. This provides an indication
	// of the quality of the BVH: Lower is better.
	const MBVHNode& n = mbvhNode[nodeIdx];
	const float sa = BVH::SA( n.aabbMin, n.aabbMax );
	if (n.isLeaf()) return c_int * sa * n.triCount;
	float cost = c_trav * sa;
	for (unsigned i = 0; i < M; i++) if (n.child[i] != 0) cost += SAHCost( n.child[i] );
	return nodeIdx == 0 ? (cost / sa) : cost;
}

template<int M> void MBVH<M>::ConvertFrom( const BVH& original, bool compact )
{
	// get a copy of the original bvh
	if (&original != &bvh) ownBVH = false; // bvh isn't ours; don't delete in destructor.
	bvh = original;
	// allocate space
	uint32_t spaceNeeded = compact ? original.usedNodes : original.allocatedNodes;
	constexpr bool M8 = M == 8;
	if (M8) spaceNeeded += original.usedNodes >> 1; // cwbvh / SplitLeafs
	if (allocatedNodes < spaceNeeded)
	{
		AlignedFree( mbvhNode );
		mbvhNode = (MBVHNode*)AlignedAlloc( spaceNeeded * sizeof( MBVHNode ) );
		allocatedNodes = spaceNeeded;
	}
	memset( mbvhNode, 0, sizeof( MBVHNode ) * spaceNeeded );
	CopyBasePropertiesFrom( original );
	// create an mbvh node for each bvh2 node
	for (uint32_t i = 0; i < original.usedNodes; i++) if (i != 1)
	{
		BVH::BVHNode& orig = original.bvhNode[i];
		MBVHNode& node = this->mbvhNode[i];
		node.aabbMin = orig.aabbMin, node.aabbMax = orig.aabbMax;
		if (orig.isLeaf()) node.triCount = orig.triCount, node.firstTri = orig.leftFirst;
		else node.child[0] = orig.leftFirst, node.child[1] = orig.leftFirst + 1, node.childCount = 2;
	}
	// collapse
	uint32_t stack[128], stackPtr = 0, nodeIdx = 0; // i.e., root node
	while (1)
	{
		MBVHNode& node = this->mbvhNode[nodeIdx];
		while (node.childCount < M)
		{
			int32_t bestChild = -1;
			float bestChildSA = 0;
			for (uint32_t i = 0; i < node.childCount; i++)
			{
				// see if we can adopt child i
				const MBVHNode& child = this->mbvhNode[node.child[i]];
				if (!child.isLeaf() && node.childCount - 1 + child.childCount <= M)
				{
					const float childSA = SA( child.aabbMin, child.aabbMax );
					if (childSA > bestChildSA) bestChild = i, bestChildSA = childSA;
				}
			}
			if (bestChild == -1) break; // could not adopt
			const MBVHNode& child = this->mbvhNode[node.child[bestChild]];
			node.child[bestChild] = child.child[0];
			for (uint32_t i = 1; i < child.childCount; i++)
				node.child[node.childCount++] = child.child[i];
		}
		// we're done with the node; proceed with the children.
		for (uint32_t i = 0; i < node.childCount; i++)
		{
			const uint32_t childIdx = node.child[i];
			const MBVHNode& child = this->mbvhNode[childIdx];
			if (!child.isLeaf()) stack[stackPtr++] = childIdx;
		}
		if (stackPtr == 0) break;
		nodeIdx = stack[--stackPtr];
	}
	// special case where root is leaf: add extra level - cwbvh needs this.
	MBVHNode& root = this->mbvhNode[0];
	if (root.isLeaf())
	{
		mbvhNode[1] = root;
		root.childCount = 1;
		root.child[0] = 1;
		root.triCount = 0;
	}
	// finalize
	usedNodes = original.usedNodes;
	this->may_have_holes = true;
}

// BVH4_GPU implementation
// ----------------------------------------------------------------------------

BVH4_GPU::~BVH4_GPU()
{
	if (!ownBVH4) bvh4 = MBVH<4>(); // clear out pointers we don't own.
	AlignedFree( bvh4Data );
}

void BVH4_GPU::Build( const bvhvec4* vertices, const uint32_t primCount )
{
	Build( bvhvec4slice( vertices, primCount * 3, sizeof( bvhvec4 ) ) );
}

void BVH4_GPU::Build( const bvhvec4slice& vertices )
{
	bvh4.context = context;
	bvh4.Build( vertices );
	ConvertFrom( bvh4, true );
}

void BVH4_GPU::Build( const bvhvec4* vertices, const uint32_t* indices, const uint32_t prims )
{
	// build the BVH with a continuous array of bvhvec4 vertices, indexed by 'indices'.
	Build( bvhvec4slice{ vertices, prims * 3, sizeof( bvhvec4 ) }, indices, prims );
}

void BVH4_GPU::Build( const bvhvec4slice& vertices, const uint32_t* indices, uint32_t prims )
{
	// build the BVH from vertices stored in a slice, indexed by 'indices'.
	bvh4.context = context;
	bvh4.Build( vertices, indices, prims );
	ConvertFrom( bvh4, true );
}

void BVH4_GPU::BuildHQ( const bvhvec4* vertices, const uint32_t primCount )
{
	BuildHQ( bvhvec4slice( vertices, primCount * 3, sizeof( bvhvec4 ) ) );
}

void BVH4_GPU::BuildHQ( const bvhvec4slice& vertices )
{
	bvh4.context = context;
	bvh4.BuildHQ( vertices );
	ConvertFrom( bvh4, true );
}

void BVH4_GPU::BuildHQ( const bvhvec4* vertices, const uint32_t* indices, const uint32_t prims )
{
	Build( bvhvec4slice{ vertices, prims * 3, sizeof( bvhvec4 ) }, indices, prims );
}

void BVH4_GPU::BuildHQ( const bvhvec4slice& vertices, const uint32_t* indices, uint32_t prims )
{
	bvh4.context = context;
	bvh4.BuildHQ( vertices, indices, prims );
	ConvertFrom( bvh4, true );
}

void BVH4_GPU::Optimize( const uint32_t iterations, bool extreme )
{
	bvh4.Optimize( iterations, extreme );
	ConvertFrom( bvh4, true );
}

void BVH4_GPU::ConvertFrom( const MBVH<4>& original, bool compact )
{
	// get a copy of the original bvh4
	if (&original != &bvh4) ownBVH4 = false; // bvh isn't ours; don't delete in destructor.
	bvh4 = original;
	// Convert a 4-wide BVH to a format suitable for GPU traversal. Layout:
	// offs 0:   aabbMin (12 bytes), 4x quantized child xmin (4 bytes)
	// offs 16:  aabbMax (12 bytes), 4x quantized child xmax (4 bytes)
	// offs 32:  4x child ymin, then ymax, zmax, zmax (total 16 bytes)
	// offs 48:  4x child node info: leaf if MSB set.
	//           Leaf: 15 bits for tri count, 16 for offset
	//           Interior: 32 bits for position of child node.
	// Triangle data ('by value') immediately follows each leaf node.
	uint32_t blocksNeeded = compact ? (bvh4.usedNodes * 4) : (bvh4.allocatedNodes * 4); // here, 'block' is 16 bytes.
	blocksNeeded += 6 * bvh4.triCount; // this layout stores tris in the same buffer.
	if (allocatedBlocks < blocksNeeded)
	{
		AlignedFree( bvh4Data );
		bvh4Data = (bvhvec4*)AlignedAlloc( blocksNeeded * 16 );
		allocatedBlocks = blocksNeeded;
	}
	memset( bvh4Data, 0, 16 * blocksNeeded );
	CopyBasePropertiesFrom( bvh4 );
	// start conversion
	uint32_t nodeIdx = 0, newAlt4Ptr = 0, stack[128], stackPtr = 0, retValPos = 0;
	while (1)
	{
		const MBVH<4>::MBVHNode& orig = bvh4.mbvhNode[nodeIdx];
		// convert BVH4 node - must be an interior node.
		assert( !orig.isLeaf() );
		bvhvec4* nodeBase = bvh4Data + newAlt4Ptr;
		uint32_t baseAlt4Ptr = newAlt4Ptr;
		newAlt4Ptr += 4;
		nodeBase[0] = bvhvec4( orig.aabbMin, 0 );
		nodeBase[1] = bvhvec4( (orig.aabbMax - orig.aabbMin) * (1.0f / 255.0f), 0 );
		MBVH<4>::MBVHNode* childNode[4] = {
			&bvh4.mbvhNode[orig.child[0]], &bvh4.mbvhNode[orig.child[1]],
			&bvh4.mbvhNode[orig.child[2]], &bvh4.mbvhNode[orig.child[3]]
		};
		// start with leaf child node conversion
		uint32_t childInfo[4] = { 0, 0, 0, 0 }; // will store in final fields later
		for (int32_t i = 0; i < 4; i++) if (childNode[i]->isLeaf())
		{
			childInfo[i] = newAlt4Ptr - baseAlt4Ptr;
			childInfo[i] |= childNode[i]->triCount << 16;
			childInfo[i] |= 0x80000000;
			for (uint32_t j = 0; j < childNode[i]->triCount; j++)
			{
				uint32_t t = bvh4.bvh.primIdx[childNode[i]->firstTri + j];
				uint32_t ti0, ti1, ti2;
				if (bvh4.bvh.vertIdx)
					ti0 = bvh4.bvh.vertIdx[t * 3],
					ti1 = bvh4.bvh.vertIdx[t * 3 + 1],
					ti2 = bvh4.bvh.vertIdx[t * 3 + 2];
				else
					ti0 = t * 3, ti1 = t * 3 + 1, ti2 = t * 3 + 2;
			#ifdef BVH4_GPU_COMPRESSED_TRIS
				PrecomputeTriangle( verts, ti0, ti1, ti2, (float*)&bvh4Alt[newAlt4Ptr] );
				bvh4Alt[newAlt4Ptr + 3] = bvhvec4( 0, 0, 0, *(float*)&t );
				newAlt4Ptr += 4;
			#else
				bvhvec4 v0 = bvh4.bvh.verts[ti0];
				bvh4Data[newAlt4Ptr + 1] = bvh4.bvh.verts[ti1] - v0;
				bvh4Data[newAlt4Ptr + 2] = bvh4.bvh.verts[ti2] - v0;
				v0.w = *(float*)&t; // as_float
				bvh4Data[newAlt4Ptr + 0] = v0;
				newAlt4Ptr += 3;
			#endif
			}
		}
		// process interior nodes
		for (int32_t i = 0; i < 4; i++) if (!childNode[i]->isLeaf())
		{
			// childInfo[i] = node.child[i] == 0 ? 0 : GPUFormatBVH4( node.child[i] );
			if (orig.child[i] == 0) childInfo[i] = 0; else
			{
				stack[stackPtr++] = (uint32_t)(((float*)&nodeBase[3] + i) - (float*)bvh4Data);
				stack[stackPtr++] = orig.child[i];
			}
		}
		// store child node bounds, quantized
		const bvhvec3 extent = orig.aabbMax - orig.aabbMin;
		bvhvec3 scale;
		scale.x = extent.x > 1e-10f ? (254.999f / extent.x) : 0;
		scale.y = extent.y > 1e-10f ? (254.999f / extent.y) : 0;
		scale.z = extent.z > 1e-10f ? (254.999f / extent.z) : 0;
		uint8_t* slot0 = (uint8_t*)&nodeBase[0] + 12;	// 4 chars
		uint8_t* slot1 = (uint8_t*)&nodeBase[1] + 12;	// 4 chars
		uint8_t* slot2 = (uint8_t*)&nodeBase[2];		// 16 chars
		if (orig.child[0])
		{
			const bvhvec3 relBMin = childNode[0]->aabbMin - orig.aabbMin, relBMax = childNode[0]->aabbMax - orig.aabbMin;
			slot0[0] = (uint8_t)floorf( relBMin.x * scale.x ), slot1[0] = (uint8_t)ceilf( relBMax.x * scale.x );
			slot2[0] = (uint8_t)floorf( relBMin.y * scale.y ), slot2[4] = (uint8_t)ceilf( relBMax.y * scale.y );
			slot2[8] = (uint8_t)floorf( relBMin.z * scale.z ), slot2[12] = (uint8_t)ceilf( relBMax.z * scale.z );
		}
		if (orig.child[1])
		{
			const bvhvec3 relBMin = childNode[1]->aabbMin - orig.aabbMin, relBMax = childNode[1]->aabbMax - orig.aabbMin;
			slot0[1] = (uint8_t)floorf( relBMin.x * scale.x ), slot1[1] = (uint8_t)ceilf( relBMax.x * scale.x );
			slot2[1] = (uint8_t)floorf( relBMin.y * scale.y ), slot2[5] = (uint8_t)ceilf( relBMax.y * scale.y );
			slot2[9] = (uint8_t)floorf( relBMin.z * scale.z ), slot2[13] = (uint8_t)ceilf( relBMax.z * scale.z );
		}
		if (orig.child[2])
		{
			const bvhvec3 relBMin = childNode[2]->aabbMin - orig.aabbMin, relBMax = childNode[2]->aabbMax - orig.aabbMin;
			slot0[2] = (uint8_t)floorf( relBMin.x * scale.x ), slot1[2] = (uint8_t)ceilf( relBMax.x * scale.x );
			slot2[2] = (uint8_t)floorf( relBMin.y * scale.y ), slot2[6] = (uint8_t)ceilf( relBMax.y * scale.y );
			slot2[10] = (uint8_t)floorf( relBMin.z * scale.z ), slot2[14] = (uint8_t)ceilf( relBMax.z * scale.z );
		}
		if (orig.child[3])
		{
			const bvhvec3 relBMin = childNode[3]->aabbMin - orig.aabbMin, relBMax = childNode[3]->aabbMax - orig.aabbMin;
			slot0[3] = (uint8_t)floorf( relBMin.x * scale.x ), slot1[3] = (uint8_t)ceilf( relBMax.x * scale.x );
			slot2[3] = (uint8_t)floorf( relBMin.y * scale.y ), slot2[7] = (uint8_t)ceilf( relBMax.y * scale.y );
			slot2[11] = (uint8_t)floorf( relBMin.z * scale.z ), slot2[15] = (uint8_t)ceilf( relBMax.z * scale.z );
		}
		// finalize node
		nodeBase[3] = bvhvec4(
			*(float*)&childInfo[0], *(float*)&childInfo[1],
			*(float*)&childInfo[2], *(float*)&childInfo[3]
		);
		// pop new work from the stack
		if (retValPos > 0) ((uint32_t*)bvh4Data)[retValPos] = baseAlt4Ptr;
		if (stackPtr == 0) break;
		nodeIdx = stack[--stackPtr];
		retValPos = stack[--stackPtr];
	}
	usedBlocks = newAlt4Ptr;
}

// IntersectAlt4Nodes. For testing the converted data only; not efficient.
// This code replicates how traversal on GPU happens.
#define SWAP(A,B,C,D) tmp=A,A=B,B=tmp,tmp2=C,C=D,D=tmp2;
struct uchar4 { uint8_t x, y, z, w; };
static uchar4 as_uchar4( const float v ) { union { float t; uchar4 t4; }; t = v; return t4; }
static uint32_t as_uint( const float v ) { return *(uint32_t*)&v; }
int32_t BVH4_GPU::Intersect( Ray& ray ) const
{
	// traverse a blas
	VALIDATE_RAY( ray );
	uint32_t offset = 0, stack[128], stackPtr = 0, tmp2 /* for SWAP macro */;
	float cost = 0;
	while (1)
	{
		cost += c_trav;
		// fetch the node
		const bvhvec4 data0 = bvh4Data[offset + 0], data1 = bvh4Data[offset + 1];
		const bvhvec4 data2 = bvh4Data[offset + 2], data3 = bvh4Data[offset + 3];
		// extract aabb
		const bvhvec3 bmin = data0, extent = data1; // pre-scaled by 1/255
		// reconstruct conservative child aabbs
		const uchar4 d0 = as_uchar4( data0.w ), d1 = as_uchar4( data1.w ), d2 = as_uchar4( data2.x );
		const uchar4 d3 = as_uchar4( data2.y ), d4 = as_uchar4( data2.z ), d5 = as_uchar4( data2.w );
		const bvhvec3 c0min = bmin + extent * bvhvec3( d0.x, d2.x, d4.x ), c0max = bmin + extent * bvhvec3( d1.x, d3.x, d5.x );
		const bvhvec3 c1min = bmin + extent * bvhvec3( d0.y, d2.y, d4.y ), c1max = bmin + extent * bvhvec3( d1.y, d3.y, d5.y );
		const bvhvec3 c2min = bmin + extent * bvhvec3( d0.z, d2.z, d4.z ), c2max = bmin + extent * bvhvec3( d1.z, d3.z, d5.z );
		const bvhvec3 c3min = bmin + extent * bvhvec3( d0.w, d2.w, d4.w ), c3max = bmin + extent * bvhvec3( d1.w, d3.w, d5.w );
		// intersect child aabbs
		const bvhvec3 t1a = (c0min - ray.O) * ray.rD, t2a = (c0max - ray.O) * ray.rD;
		const bvhvec3 t1b = (c1min - ray.O) * ray.rD, t2b = (c1max - ray.O) * ray.rD;
		const bvhvec3 t1c = (c2min - ray.O) * ray.rD, t2c = (c2max - ray.O) * ray.rD;
		const bvhvec3 t1d = (c3min - ray.O) * ray.rD, t2d = (c3max - ray.O) * ray.rD;
		const bvhvec3 minta = tinybvh_min( t1a, t2a ), maxta = tinybvh_max( t1a, t2a );
		const bvhvec3 mintb = tinybvh_min( t1b, t2b ), maxtb = tinybvh_max( t1b, t2b );
		const bvhvec3 mintc = tinybvh_min( t1c, t2c ), maxtc = tinybvh_max( t1c, t2c );
		const bvhvec3 mintd = tinybvh_min( t1d, t2d ), maxtd = tinybvh_max( t1d, t2d );
		const float tmina = tinybvh_max( tinybvh_max( tinybvh_max( minta.x, minta.y ), minta.z ), 0.0f );
		const float tminb = tinybvh_max( tinybvh_max( tinybvh_max( mintb.x, mintb.y ), mintb.z ), 0.0f );
		const float tminc = tinybvh_max( tinybvh_max( tinybvh_max( mintc.x, mintc.y ), mintc.z ), 0.0f );
		const float tmind = tinybvh_max( tinybvh_max( tinybvh_max( mintd.x, mintd.y ), mintd.z ), 0.0f );
		const float tmaxa = tinybvh_min( tinybvh_min( tinybvh_min( maxta.x, maxta.y ), maxta.z ), ray.hit.t );
		const float tmaxb = tinybvh_min( tinybvh_min( tinybvh_min( maxtb.x, maxtb.y ), maxtb.z ), ray.hit.t );
		const float tmaxc = tinybvh_min( tinybvh_min( tinybvh_min( maxtc.x, maxtc.y ), maxtc.z ), ray.hit.t );
		const float tmaxd = tinybvh_min( tinybvh_min( tinybvh_min( maxtd.x, maxtd.y ), maxtd.z ), ray.hit.t );
		float dist0 = tmina > tmaxa ? BVH_FAR : tmina, dist1 = tminb > tmaxb ? BVH_FAR : tminb;
		float dist2 = tminc > tmaxc ? BVH_FAR : tminc, dist3 = tmind > tmaxd ? BVH_FAR : tmind, tmp;
		// get child node info fields
		uint32_t c0info = as_uint( data3.x ), c1info = as_uint( data3.y );
		uint32_t c2info = as_uint( data3.z ), c3info = as_uint( data3.w );
		if (dist0 < dist2) SWAP( dist0, dist2, c0info, c2info );
		if (dist1 < dist3) SWAP( dist1, dist3, c1info, c3info );
		if (dist0 < dist1) SWAP( dist0, dist1, c0info, c1info );
		if (dist2 < dist3) SWAP( dist2, dist3, c2info, c3info );
		if (dist1 < dist2) SWAP( dist1, dist2, c1info, c2info );
		// process results, starting with farthest child, so nearest ends on top of stack
		uint32_t nextNode = 0;
		uint32_t leaf[4] = { 0, 0, 0, 0 }, leafs = 0;
		if (dist0 < BVH_FAR)
		{
			if (c0info & 0x80000000) leaf[leafs++] = c0info; else if (c0info) stack[stackPtr++] = c0info;
		}
		if (dist1 < BVH_FAR)
		{
			if (c1info & 0x80000000) leaf[leafs++] = c1info; else if (c1info) stack[stackPtr++] = c1info;
		}
		if (dist2 < BVH_FAR)
		{
			if (c2info & 0x80000000) leaf[leafs++] = c2info; else if (c2info) stack[stackPtr++] = c2info;
		}
		if (dist3 < BVH_FAR)
		{
			if (c3info & 0x80000000) leaf[leafs++] = c3info; else if (c3info) stack[stackPtr++] = c3info;
		}
		// process encountered leafs, if any
		for (uint32_t i = 0; i < leafs; i++)
		{
			const uint32_t N = (leaf[i] >> 16) & 0x7fff;
			uint32_t triStart = offset + (leaf[i] & 0xffff);
			for (uint32_t j = 0; j < N; j++, triStart += 3)
			{
				cost += c_int;
				const bvhvec3 e2 = bvhvec3( bvh4Data[triStart + 2] );
				const bvhvec3 e1 = bvhvec3( bvh4Data[triStart + 1] );
				const bvhvec3 v0 = bvh4Data[triStart + 0];
				MOLLER_TRUMBORE_TEST( ray.hit.t, continue );
				ray.hit.t = t, ray.hit.u = u, ray.hit.v = v;
				ray.hit.prim = as_uint( bvh4Data[triStart + 0].w );
			}
		}
		// continue with nearest node or first node on the stack
		if (nextNode) offset = nextNode; else
		{
			if (!stackPtr) break;
			offset = stack[--stackPtr];
		}
	}
	return (int32_t)cost; // cast to not break interface.
}

// BVH4_CPU implementation
// ----------------------------------------------------------------------------

BVH4_CPU::~BVH4_CPU()
{
	if (!ownBVH4) bvh4 = MBVH<4>(); // clear out pointers we don't own.
	AlignedFree( bvh4Data );
}

void BVH4_CPU::Build( const bvhvec4* vertices, const uint32_t primCount )
{
	Build( bvhvec4slice( vertices, primCount * 3, sizeof( bvhvec4 ) ) );
}

void BVH4_CPU::Build( const bvhvec4slice& vertices )
{
	bvh4.bvh.context = bvh4.context = context;
	bvh4.bvh.BuildDefault( vertices );
	ConvertFrom( bvh4 );
}

void BVH4_CPU::Build( const bvhvec4* vertices, const uint32_t* indices, const uint32_t prims )
{
	// build the BVH with a continuous array of bvhvec4 vertices, indexed by 'indices'.
	Build( bvhvec4slice{ vertices, prims * 3, sizeof( bvhvec4 ) }, indices, prims );
}

void BVH4_CPU::Build( const bvhvec4slice& vertices, const uint32_t* indices, uint32_t prims )
{
	// build the BVH from vertices stored in a slice, indexed by 'indices'.
	bvh4.bvh.context = bvh4.context = context;
	bvh4.bvh.BuildDefault( vertices, indices, prims );
	ConvertFrom( bvh4 );
}

void BVH4_CPU::BuildHQ( const bvhvec4* vertices, const uint32_t primCount )
{
	BuildHQ( bvhvec4slice( vertices, primCount * 3, sizeof( bvhvec4 ) ) );
}

void BVH4_CPU::BuildHQ( const bvhvec4slice& vertices )
{
	bvh4.bvh.context = bvh4.context = context;
	bvh4.bvh.BuildHQ( vertices );
	ConvertFrom( bvh4 );
}

void BVH4_CPU::BuildHQ( const bvhvec4* vertices, const uint32_t* indices, const uint32_t prims )
{
	Build( bvhvec4slice{ vertices, prims * 3, sizeof( bvhvec4 ) }, indices, prims );
}

void BVH4_CPU::BuildHQ( const bvhvec4slice& vertices, const uint32_t* indices, uint32_t prims )
{
	bvh4.bvh.context = bvh4.context = context;
	bvh4.bvh.BuildHQ( vertices, indices, prims );
	ConvertFrom( bvh4 );
}

void BVH4_CPU::Save( const char* fileName )
{
	std::fstream s{ fileName, s.binary | s.out };
	uint32_t header = TINY_BVH_VERSION_SUB + (TINY_BVH_VERSION_MINOR << 8) + (TINY_BVH_VERSION_MAJOR << 16) + (layout << 24);
	s.write( (char*)&header, sizeof( uint32_t ) );
	s.write( (char*)&triCount, sizeof( uint32_t ) );
	s.write( (char*)this, sizeof( BVH4_CPU ) );
	s.write( (char*)bvh4Data, usedBlocks * 64 );
}

bool BVH4_CPU::Load( const char* fileName, const uint32_t expectedTris )
{
	// open file and check contents
	std::fstream s{ fileName, s.binary | s.in };
	if (!s) return false;
	BVHContext tmp = context;
	uint32_t header, fileTriCount;
	s.read( (char*)&header, sizeof( uint32_t ) );
	if (((header >> 8) & 255) != TINY_BVH_VERSION_MINOR ||
		((header >> 16) & 255) != TINY_BVH_VERSION_MAJOR ||
		(header & 255) != TINY_BVH_VERSION_SUB || (header >> 24) != layout) return false;
	s.read( (char*)&fileTriCount, sizeof( uint32_t ) );
	if (fileTriCount != expectedTris) return false;
	// all checks passed; safe to overwrite *this
	s.read( (char*)this, sizeof( BVH8_CPU ) );
	context = tmp; // can't load context; function pointers will differ.
	bvh4Data = (CacheLine*)AlignedAlloc( usedBlocks * 64 );
	allocatedBlocks = usedBlocks;
	s.read( (char*)bvh4Data, usedBlocks * 64 );
	bvh4 = MBVH<4>();
	return true;
}

void BVH4_CPU::Optimize( const uint32_t iterations, bool extreme )
{
	bvh4.Optimize( iterations, extreme );
	ConvertFrom( bvh4 );
}

void BVH4_CPU::Refit()
{
	bvh4.Refit();
	ConvertFrom( bvh4 );
}

float BVH4_CPU::SAHCost( const uint32_t nodeIdx ) const
{
	return bvh4.SAHCost( nodeIdx );
}

#define SORT(a,b) { if (dist[a] < dist[b]) { float h = dist[a]; dist[a] = dist[b], dist[b] = h; } }

void BVH4_CPU::ConvertFrom( MBVH<4>& original )
{
	// Note: identical to BVH8_CPU version, just with fewer lanes.
	// get a copy of the input bvh4
	if (&original != &bvh4) ownBVH4 = false; // bvh isn't ours; don't delete in destructor.
	bvh4 = original;
	// prepare input bvh4
	uint32_t firstIdx = 0;
	bvh4.bvh.CombineLeafs( 4, firstIdx, 0 );
	bvh4.bvh.SplitLeafs( 4 );
	bvh4.ConvertFrom( bvh4.bvh, true );
	// allocate if needed
	uint32_t nodesNeeded = bvh4.usedNodes, leafsNeeded = bvh4.LeafCount();
	uint32_t blocksNeeded = nodesNeeded * (sizeof( BVHNode ) / 64); // here, block = cacheline.
	blocksNeeded += leafsNeeded * (sizeof( BVHTri4Leaf ) / 64);
	if (allocatedBlocks < blocksNeeded)
	{
		AlignedFree( bvh4Data );
		void* (*allocator)(size_t, void*) = malloc64;
	#if defined BVH8_ALIGN_4K
		allocator = malloc4k;
	#elif defined BVH8_ALIGN_32K
		allocator = malloc32k;
	#endif
		bvh4Data = (CacheLine*)allocator( blocksNeeded * 64, 0 );
		allocatedBlocks = blocksNeeded;
	}
	CopyBasePropertiesFrom( bvh4 );
	// start conversion
	uint32_t newBlockPtr = 0, nodeIdx = 0, stack[256], stackPtr = 0;
	while (1)
	{
		const MBVH<4>::MBVHNode& orig = bvh4.mbvhNode[nodeIdx];
		BVHNode* newNode = (BVHNode*)(bvh4Data + newBlockPtr);
		newBlockPtr += sizeof( BVHNode ) / 64;
		memset( newNode, 0, sizeof( BVHNode ) );
		// calculate the permutation offsets for the node
		for (uint32_t q = 0; q < 8; q++)
		{
			const bvhvec3 D( q & 1 ? 1.0f : -1.0f, q & 2 ? 1.0f : -1.0f, q & 4 ? 1.0f : -1.0f );
			union { float dist[4]; uint32_t idist[4]; };
			for (int i = 0; i < 4; i++) if (orig.child[i] == 0)
				dist[i] = 1e30f, idist[i] = (idist[i] & 0xfffffffc) + i;
			else
			{
				const MBVH<4>::MBVHNode& c = bvh4.mbvhNode[orig.child[i]];
				const bvhvec3 p( q & 1 ? c.aabbMin.x : c.aabbMax.x, q & 2 ? c.aabbMin.y : c.aabbMax.y, q & 4 ? c.aabbMin.z : c.aabbMax.z );
				dist[i] = tinybvh_dot( D, p ), idist[i] = (idist[i] & 0xfffffff8) + i;
			}
			// apply sorting network - https://bertdobbelaere.github.io/sorting_networks.html#N4L5D3
			SORT( 0, 2 ); SORT( 1, 3 ); SORT( 0, 1 ); SORT( 2, 3 ); SORT( 1, 2 );
			for (int i = 0; i < 4; i++) ((uint32_t*)&newNode->perm4)[i] += (idist[i] & 3) << (q * 2);
		}
		// fill remaining fields
		int32_t cidx = 0;
		for (int32_t i = 0; i < 4; i++) if (orig.child[i])
		{
			const MBVH<4>::MBVHNode& child = bvh4.mbvhNode[orig.child[i]];
			((float*)&newNode->xmin4)[cidx] = child.aabbMin.x, ((float*)&newNode->xmax4)[cidx] = child.aabbMax.x;
			((float*)&newNode->ymin4)[cidx] = child.aabbMin.y, ((float*)&newNode->ymax4)[cidx] = child.aabbMax.y;
			((float*)&newNode->zmin4)[cidx] = child.aabbMin.z, ((float*)&newNode->zmax4)[cidx] = child.aabbMax.z;
			if (child.isLeaf())
			{
				// emit leaf node: group of up to 4 triangles in AoS format.
				((uint32_t*)&newNode->child4)[cidx] = newBlockPtr + LEAF_BIT;
				BVHTri4Leaf* leaf = (BVHTri4Leaf*)(bvh4Data + newBlockPtr);
				newBlockPtr += sizeof( BVHTri4Leaf ) / 64;
				for (uint32_t i0, i1, i2, l = 0; l < 4; l++)
				{
					uint32_t primIdx = bvh4.bvh.primIdx[child.firstTri + tinybvh_min( l, child.triCount - 1u )];
					GET_PRIM_INDICES_I0_I1_I2( bvh4.bvh, primIdx );
					const bvhvec4 v0 = bvh4.bvh.verts[i0], e1 = bvh4.bvh.verts[i1] - v0, e2 = bvh4.bvh.verts[i2] - v0;
					leaf->SetData( v0, e1, e2, primIdx, l );
				}
			}
			else
			{
				uint32_t* slot = (uint32_t*)&newNode->child4 + cidx;
				stack[stackPtr++] = (uint32_t)(slot - (uint32_t*)bvh4Data);
				stack[stackPtr++] = orig.child[i];
			}
			cidx++;
		}
		for (; cidx < 4; cidx++)
			((float*)&newNode->xmin4)[cidx] = 1e30f, ((float*)&newNode->xmax4)[cidx] = 1.00001e30f,
			((float*)&newNode->ymin4)[cidx] = 1e30f, ((float*)&newNode->ymax4)[cidx] = 1.00001e30f,
			((float*)&newNode->zmin4)[cidx] = 1e30f, ((float*)&newNode->zmax4)[cidx] = 1.00001e30f,
			((uint32_t*)&newNode->child4)[cidx] |= EMPTY_BIT;
		// pop next task
		if (!stackPtr) break;
		nodeIdx = stack[--stackPtr];
		const uint32_t offset = stack[--stackPtr];
		((uint32_t*)bvh4Data)[offset] = newBlockPtr;
	}
	usedBlocks = newBlockPtr;
}

// BVH8_CPU implementation
// ----------------------------------------------------------------------------

BVH8_CPU::~BVH8_CPU()
{
	if (!ownBVH8) bvh8 = MBVH<8>(); // clear out pointers we don't own.
	AlignedFree( bvh8Data );
}

void BVH8_CPU::Build( const bvhvec4* vertices, const uint32_t primCount )
{
	Build( bvhvec4slice( vertices, primCount * 3, sizeof( bvhvec4 ) ) );
}

void BVH8_CPU::Build( const bvhvec4slice& vertices )
{
	bvh8.bvh.context = bvh8.context = context;
	bvh8.bvh.BuildDefault( vertices );
	ConvertFrom( bvh8 );
}

void BVH8_CPU::Build( const bvhvec4* vertices, const uint32_t* indices, const uint32_t prims )
{
	// build the BVH with a continuous array of bvhvec4 vertices, indexed by 'indices'.
	Build( bvhvec4slice{ vertices, prims * 3, sizeof( bvhvec4 ) }, indices, prims );
}

void BVH8_CPU::Build( const bvhvec4slice& vertices, const uint32_t* indices, uint32_t prims )
{
	// build the BVH from vertices stored in a slice, indexed by 'indices'.
	bvh8.bvh.context = bvh8.context = context;
	bvh8.bvh.BuildDefault( vertices, indices, prims );
	ConvertFrom( bvh8 );
}

void BVH8_CPU::BuildHQ( const bvhvec4* vertices, const uint32_t primCount )
{
	BuildHQ( bvhvec4slice( vertices, primCount * 3, sizeof( bvhvec4 ) ) );
}

void BVH8_CPU::BuildHQ( const bvhvec4slice& vertices )
{
	bvh8.bvh.context = bvh8.context = context;
	bvh8.bvh.BuildHQ( vertices );
	ConvertFrom( bvh8 );
}

void BVH8_CPU::BuildHQ( const bvhvec4* vertices, const uint32_t* indices, const uint32_t prims )
{
	Build( bvhvec4slice{ vertices, prims * 3, sizeof( bvhvec4 ) }, indices, prims );
}

void BVH8_CPU::BuildHQ( const bvhvec4slice& vertices, const uint32_t* indices, uint32_t prims )
{
	bvh8.bvh.context = bvh8.context = context;
	bvh8.bvh.BuildHQ( vertices, indices, prims );
	ConvertFrom( bvh8 );
}

void BVH8_CPU::Save( const char* fileName )
{
	std::fstream s{ fileName, s.binary | s.out };
	uint32_t header = TINY_BVH_VERSION_SUB + (TINY_BVH_VERSION_MINOR << 8) + (TINY_BVH_VERSION_MAJOR << 16) + (layout << 24);
	s.write( (char*)&header, sizeof( uint32_t ) );
	s.write( (char*)&triCount, sizeof( uint32_t ) );
	s.write( (char*)this, sizeof( BVH8_CPU ) );
	s.write( (char*)bvh8Data, usedBlocks * 64 );
}

bool BVH8_CPU::Load( const char* fileName, const uint32_t expectedTris )
{
	// open file and check contents
	std::fstream s{ fileName, s.binary | s.in };
	if (!s) return false;
	BVHContext tmp = context;
	uint32_t header, fileTriCount;
	s.read( (char*)&header, sizeof( uint32_t ) );
	if (((header >> 8) & 255) != TINY_BVH_VERSION_MINOR ||
		((header >> 16) & 255) != TINY_BVH_VERSION_MAJOR ||
		(header & 255) != TINY_BVH_VERSION_SUB || (header >> 24) != layout) return false;
	s.read( (char*)&fileTriCount, sizeof( uint32_t ) );
	if (fileTriCount != expectedTris) return false;
	// all checks passed; safe to overwrite *this
	s.read( (char*)this, sizeof( BVH8_CPU ) );
	context = tmp; // can't load context; function pointers will differ.
	bvh8Data = (CacheLine*)AlignedAlloc( usedBlocks * 64 );
	allocatedBlocks = usedBlocks;
	s.read( (char*)bvh8Data, usedBlocks * 64 );
	bvh8 = MBVH<8>();
	return true;
}

void BVH8_CPU::Optimize( const uint32_t iterations, bool extreme )
{
	bvh8.Optimize( iterations, extreme );
	ConvertFrom( bvh8 );
}

void BVH8_CPU::Refit()
{
	bvh8.Refit();
	ConvertFrom( bvh8 );
}

float BVH8_CPU::SAHCost( const uint32_t nodeIdx ) const
{
	return bvh8.SAHCost( nodeIdx );
}

void BVH8_CPU::ConvertFrom( MBVH<8>& original )
{
	// get a copy of the input bvh8
	if (&original != &bvh8) ownBVH8 = false; // bvh isn't ours; don't delete in destructor.
	bvh8 = original;
	// prepare input bvh8
	uint32_t firstIdx = 0;
	bvh8.bvh.CombineLeafs( 4, firstIdx, 0 );
	bvh8.bvh.SplitLeafs( 4 );
	bvh8.ConvertFrom( bvh8.bvh, true );
	// allocate if needed
	uint32_t nodesNeeded = bvh8.usedNodes, leafsNeeded = bvh8.LeafCount();
	uint32_t blocksNeeded = nodesNeeded * (sizeof( BVHNode ) / 64); // here, block = cacheline.
	blocksNeeded += leafsNeeded * (sizeof( BVHTri4Leaf ) / 64);
	if (allocatedBlocks < blocksNeeded)
	{
		AlignedFree( bvh8Data );
		void* (*allocator)(size_t, void*) = malloc64;
	#if defined BVH8_ALIGN_4K
		allocator = malloc4k;
	#elif defined BVH8_ALIGN_32K
		allocator = malloc32k;
	#endif
		bvh8Data = (CacheLine*)allocator( blocksNeeded * 64, 0 );
		allocatedBlocks = blocksNeeded;
	}
	CopyBasePropertiesFrom( bvh8 );
	// start conversion
	uint32_t newBlockPtr = 0, nodeIdx = 0, stack[256], stackPtr = 0;
	while (1)
	{
		const MBVH<8>::MBVHNode& orig = bvh8.mbvhNode[nodeIdx];
		BVHNode* newNode = (BVHNode*)(bvh8Data + newBlockPtr);
		newBlockPtr += sizeof( BVHNode ) / 64;
		memset( newNode, 0, sizeof( BVHNode ) );
		// calculate the permutation offsets for the node
		for (uint32_t q = 0; q < 8; q++)
		{
			const bvhvec3 D( q & 1 ? 1.0f : -1.0f, q & 2 ? 1.0f : -1.0f, q & 4 ? 1.0f : -1.0f );
			union { float dist[8]; uint32_t idist[8]; };
			for (int i = 0; i < 8; i++) if (orig.child[i] == 0)
				dist[i] = 1e30f, idist[i] = (idist[i] & 0xfffffff8) + i;
			else
			{
				const MBVH<8>::MBVHNode& c = bvh8.mbvhNode[orig.child[i]];
				const bvhvec3 p( q & 1 ? c.aabbMin.x : c.aabbMax.x, q & 2 ? c.aabbMin.y : c.aabbMax.y, q & 4 ? c.aabbMin.z : c.aabbMax.z );
				dist[i] = tinybvh_dot( D, p ), idist[i] = (idist[i] & 0xfffffff8) + i;
			}
			// apply sorting network - https://bertdobbelaere.github.io/sorting_networks.html#N8L19D6
			SORT( 0, 2 ); SORT( 1, 3 ); SORT( 4, 6 ); SORT( 5, 7 ); SORT( 0, 4 );
			SORT( 1, 5 ); SORT( 2, 6 ); SORT( 3, 7 ); SORT( 0, 1 ); SORT( 2, 3 );
			SORT( 4, 5 ); SORT( 6, 7 ); SORT( 2, 4 ); SORT( 3, 5 ); SORT( 1, 4 );
			SORT( 3, 6 ); SORT( 1, 2 ); SORT( 3, 4 ); SORT( 5, 6 );
			for (int i = 0; i < 8; i++) ((uint32_t*)&newNode->perm8)[i] += (idist[i] & 7) << (q * 3);
		}
		// fill remaining fields
		int32_t cidx = 0;
		for (int32_t i = 0; i < 8; i++) if (orig.child[i])
		{
			const MBVH<8>::MBVHNode& child = bvh8.mbvhNode[orig.child[i]];
			((float*)&newNode->xmin8)[cidx] = child.aabbMin.x, ((float*)&newNode->xmax8)[cidx] = child.aabbMax.x;
			((float*)&newNode->ymin8)[cidx] = child.aabbMin.y, ((float*)&newNode->ymax8)[cidx] = child.aabbMax.y;
			((float*)&newNode->zmin8)[cidx] = child.aabbMin.z, ((float*)&newNode->zmax8)[cidx] = child.aabbMax.z;
			if (child.isLeaf())
			{
				// emit leaf node: group of up to 4 triangles in AoS format.
				((uint32_t*)&newNode->child8)[cidx] = newBlockPtr + LEAF_BIT;
				BVHTri4Leaf* leaf = (BVHTri4Leaf*)(bvh8Data + newBlockPtr);
				newBlockPtr += sizeof( BVHTri4Leaf ) / 64;
				for (uint32_t i0, i1, i2, l = 0; l < 4; l++)
				{
					uint32_t primIdx = bvh8.bvh.primIdx[child.firstTri + tinybvh_min( l, child.triCount - 1u )];
					GET_PRIM_INDICES_I0_I1_I2( bvh8.bvh, primIdx );
					const bvhvec4 v0 = bvh8.bvh.verts[i0], e1 = bvh8.bvh.verts[i1] - v0, e2 = bvh8.bvh.verts[i2] - v0;
					leaf->SetData( v0, e1, e2, primIdx, l );
				}
			}
			else
			{
				uint32_t* slot = (uint32_t*)&newNode->child8 + cidx;
				stack[stackPtr++] = (uint32_t)(slot - (uint32_t*)bvh8Data);
				stack[stackPtr++] = orig.child[i];
			}
			cidx++;
		}
		for (; cidx < 8; cidx++)
		{
			((float*)&newNode->xmin8)[cidx] = 1e30f, ((float*)&newNode->xmax8)[cidx] = 1.00001e30f;
			((float*)&newNode->ymin8)[cidx] = 1e30f, ((float*)&newNode->ymax8)[cidx] = 1.00001e30f;
			((float*)&newNode->zmin8)[cidx] = 1e30f, ((float*)&newNode->zmax8)[cidx] = 1.00001e30f;
			((uint32_t*)&newNode->child8)[cidx] |= EMPTY_BIT;
		}
		// pop next task
		if (!stackPtr) break;
		nodeIdx = stack[--stackPtr];
		const uint32_t offset = stack[--stackPtr];
		((uint32_t*)bvh8Data)[offset] = newBlockPtr;
	}
	usedBlocks = newBlockPtr;
}

// BVH8_CWBVH implementation
// ----------------------------------------------------------------------------

BVH8_CWBVH::~BVH8_CWBVH()
{
	if (!ownBVH8) bvh8 = MBVH<8>(); // clear out pointers we don't own.
	AlignedFree( bvh8Data );
	AlignedFree( bvh8Tris );
}

void BVH8_CWBVH::Optimize( const uint32_t iterations, bool extreme )
{
	bvh8.Optimize( iterations, extreme );
	ConvertFrom( bvh8, true );
}

float BVH8_CWBVH::SAHCost( const uint32_t nodeIdx ) const
{
	return bvh8.SAHCost( nodeIdx );
}

void BVH8_CWBVH::Save( const char* fileName )
{
	std::fstream s{ fileName, s.binary | s.out };
	uint32_t header = TINY_BVH_VERSION_SUB + (TINY_BVH_VERSION_MINOR << 8) + (TINY_BVH_VERSION_MAJOR << 16) + (layout << 24);
	s.write( (char*)&header, sizeof( uint32_t ) );
	s.write( (char*)&triCount, sizeof( uint32_t ) );
	s.write( (char*)this, sizeof( BVH8_CWBVH ) );
	s.write( (char*)bvh8Data, usedBlocks * 16 );
	s.write( (char*)bvh8Tris, bvh8.idxCount * 4 * 16 );
}

bool BVH8_CWBVH::Load( const char* fileName, const uint32_t expectedTris )
{
	// open file and check contents
	std::fstream s{ fileName, s.binary | s.in };
	if (!s) return false;
	BVHContext tmp = context;
	uint32_t header, fileTriCount;
	s.read( (char*)&header, sizeof( uint32_t ) );
	if (((header >> 8) & 255) != TINY_BVH_VERSION_MINOR ||
		((header >> 16) & 255) != TINY_BVH_VERSION_MAJOR ||
		(header & 255) != TINY_BVH_VERSION_SUB || (header >> 24) != layout) return false;
	s.read( (char*)&fileTriCount, sizeof( uint32_t ) );
	if (fileTriCount != expectedTris) return false;
	// all checks passed; safe to overwrite *this
	s.read( (char*)this, sizeof( BVH8_CWBVH ) );
	context = tmp; // can't load context; function pointers will differ.
	bvh8Data = (bvhvec4*)AlignedAlloc( usedBlocks * 16 );
	bvh8Tris = (bvhvec4*)AlignedAlloc( bvh8.idxCount * 4 * 16 );
	allocatedBlocks = usedBlocks;
	s.read( (char*)bvh8Data, usedBlocks * 16 );
	s.read( (char*)bvh8Tris, bvh8.idxCount * 4 * 16 );
	bvh8 = MBVH<8>();
	return true;
}

void BVH8_CWBVH::Build( const bvhvec4* vertices, const uint32_t primCount )
{
	Build( bvhvec4slice( vertices, primCount * 3, sizeof( bvhvec4 ) ) );
}

void BVH8_CWBVH::Build( const bvhvec4slice& vertices )
{
	bvh8.bvh.context = bvh8.context = context;
	bvh8.bvh.BuildDefault( vertices );
	bvh8.bvh.SplitLeafs( 3 );
	bvh8.ConvertFrom( bvh8.bvh, false );
	ConvertFrom( bvh8, true );
}

void BVH8_CWBVH::Build( const bvhvec4* vertices, const uint32_t* indices, const uint32_t prims )
{
	// build the BVH with a continuous array of bvhvec4 vertices, indexed by 'indices'.
	Build( bvhvec4slice{ vertices, prims * 3, sizeof( bvhvec4 ) }, indices, prims );
}

void BVH8_CWBVH::Build( const bvhvec4slice& vertices, const uint32_t* indices, uint32_t prims )
{
	// build the BVH from vertices stored in a slice, indexed by 'indices'.
	bvh8.bvh.context = bvh8.context = context;
	bvh8.bvh.BuildDefault( vertices, indices, prims );
	bvh8.bvh.SplitLeafs( 3 );
	bvh8.ConvertFrom( bvh8.bvh, true );
	ConvertFrom( bvh8, true );
}

void BVH8_CWBVH::BuildHQ( const bvhvec4* vertices, const uint32_t primCount )
{
	BuildHQ( bvhvec4slice( vertices, primCount * 3, sizeof( bvhvec4 ) ) );
}

void BVH8_CWBVH::BuildHQ( const bvhvec4slice& vertices )
{
	bvh8.bvh.context = bvh8.context = context;
	bvh8.bvh.BuildHQ( vertices );
	bvh8.bvh.SplitLeafs( 3 );
	bvh8.ConvertFrom( bvh8.bvh, true );
	ConvertFrom( bvh8, true );
}

void BVH8_CWBVH::BuildHQ( const bvhvec4* vertices, const uint32_t* indices, const uint32_t prims )
{
	Build( bvhvec4slice{ vertices, prims * 3, sizeof( bvhvec4 ) }, indices, prims );
}

void BVH8_CWBVH::BuildHQ( const bvhvec4slice& vertices, const uint32_t* indices, uint32_t prims )
{
	bvh8.bvh.context = bvh8.context = context;
	bvh8.bvh.BuildHQ( vertices, indices, prims );
	bvh8.bvh.SplitLeafs( 3 );
	bvh8.ConvertFrom( bvh8.bvh, true );
	ConvertFrom( bvh8, true );
}

// Convert a BVH8 to the format specified in: "Efficient Incoherent Ray Traversal on GPUs Through
// Compressed Wide BVHs", Ylitie et al. 2017. Adapted from code by "AlanWBFT".
void BVH8_CWBVH::ConvertFrom( MBVH<8>& original, bool )
{
	// get a copy of the original bvh8
	if (&original != &bvh8) ownBVH8 = false; // bvh isn't ours; don't delete in destructor.
	bvh8 = original;
	BVH_FATAL_ERROR_IF( bvh8.mbvhNode[0].isLeaf(), "BVH8_CWBVH::ConvertFrom( .. ), converting a single-node bvh." );
	// allocate memory
	uint32_t spaceNeeded = bvh8.triCount * 5; // CWBVH nodes use 80 bytes each.
	if (spaceNeeded > allocatedBlocks)
	{
		bvh8Data = (bvhvec4*)AlignedAlloc( spaceNeeded * 16 );
		bvh8Tris = (bvhvec4*)AlignedAlloc( bvh8.idxCount * 4 * 16 );
		allocatedBlocks = spaceNeeded;
	}
	memset( bvh8Data, 0, spaceNeeded * 16 );
	memset( bvh8Tris, 0, bvh8.idxCount * 3 * 16 );
	CopyBasePropertiesFrom( bvh8 );
	MBVH<8>::MBVHNode* stackNodePtr[256];
	uint32_t stackNodeAddr[256], stackPtr = 1, nodeDataPtr = 5, triDataPtr = 0;
	stackNodePtr[0] = &bvh8.mbvhNode[0], stackNodeAddr[0] = 0;
	// start conversion
	while (stackPtr > 0)
	{
		MBVH<8>::MBVHNode* orig = stackNodePtr[--stackPtr];
		const int32_t currentNodeAddr = stackNodeAddr[stackPtr];
		bvhvec3 nodeLo = orig->aabbMin, nodeHi = orig->aabbMax;
		// greedy child node ordering
		const bvhvec3 nodeCentroid = (nodeLo + nodeHi) * 0.5f;
		float cost[8][8];
		int32_t assignment[8];
		bool isSlotEmpty[8];
		for (int32_t s = 0; s < 8; s++)
		{
			isSlotEmpty[s] = true, assignment[s] = -1;
			bvhvec3 ds(
				(((s >> 2) & 1) == 1) ? -1.0f : 1.0f,
				(((s >> 1) & 1) == 1) ? -1.0f : 1.0f,
				(((s >> 0) & 1) == 1) ? -1.0f : 1.0f
			);
			for (int32_t i = 0; i < 8; i++) if (orig->child[i] == 0) cost[s][i] = BVH_FAR; else
			{
				MBVH<8>::MBVHNode* const child = &bvh8.mbvhNode[orig->child[i]];
				bvhvec3 childCentroid = (child->aabbMin + child->aabbMax) * 0.5f;
				cost[s][i] = tinybvh_dot( childCentroid - nodeCentroid, ds );
			}
		}
		while (1)
		{
			float minCost = BVH_FAR;
			int32_t minEntryx = -1, minEntryy = -1;
			for (int32_t s = 0; s < 8; s++) for (int32_t i = 0; i < 8; i++)
				if (assignment[i] == -1 && isSlotEmpty[s] && cost[s][i] < minCost)
					minCost = cost[s][i], minEntryx = s, minEntryy = i;
			if (minEntryx == -1 && minEntryy == -1) break;
			isSlotEmpty[minEntryx] = false, assignment[minEntryy] = minEntryx;
		}
		for (int32_t i = 0; i < 8; i++) if (assignment[i] == -1) for (int32_t s = 0; s < 8; s++) if (isSlotEmpty[s])
		{
			isSlotEmpty[s] = false, assignment[i] = s;
			break;
		}
		const MBVH<8>::MBVHNode oldNode = *orig;
		for (int32_t i = 0; i < 8; i++) orig->child[assignment[i]] = oldNode.child[i];
		// calculate quantization parameters for each axis
		const int32_t ex = (int32_t)((int8_t)ceilf( log2f( (nodeHi.x - nodeLo.x) / 255.0f ) ));
		const int32_t ey = (int32_t)((int8_t)ceilf( log2f( (nodeHi.y - nodeLo.y) / 255.0f ) ));
		const int32_t ez = (int32_t)((int8_t)ceilf( log2f( (nodeHi.z - nodeLo.z) / 255.0f ) ));
		// encode output
		int32_t internalChildCount = 0, leafChildTriCount = 0, childBaseIndex = 0, triangleBaseIndex = 0;
		uint8_t imask = 0;
		for (int32_t i = 0; i < 8; i++)
		{
			if (orig->child[i] == 0) continue;
			MBVH<8>::MBVHNode* const child = &bvh8.mbvhNode[orig->child[i]];
			const int32_t qlox = (int32_t)floorf( (child->aabbMin.x - nodeLo.x) / powf( 2, (float)ex ) );
			const int32_t qloy = (int32_t)floorf( (child->aabbMin.y - nodeLo.y) / powf( 2, (float)ey ) );
			const int32_t qloz = (int32_t)floorf( (child->aabbMin.z - nodeLo.z) / powf( 2, (float)ez ) );
			const int32_t qhix = (int32_t)ceilf( (child->aabbMax.x - nodeLo.x) / powf( 2, (float)ex ) );
			const int32_t qhiy = (int32_t)ceilf( (child->aabbMax.y - nodeLo.y) / powf( 2, (float)ey ) );
			const int32_t qhiz = (int32_t)ceilf( (child->aabbMax.z - nodeLo.z) / powf( 2, (float)ez ) );
			uint8_t* const baseAddr = (uint8_t*)&bvh8Data[currentNodeAddr + 2];
			baseAddr[i + 0] = (uint8_t)qlox, baseAddr[i + 24] = (uint8_t)qhix;
			baseAddr[i + 8] = (uint8_t)qloy, baseAddr[i + 32] = (uint8_t)qhiy;
			baseAddr[i + 16] = (uint8_t)qloz, baseAddr[i + 40] = (uint8_t)qhiz;
			if (!child->isLeaf())
			{
				// interior node, set params and push onto stack
				const int32_t childNodeAddr = nodeDataPtr;
				if (internalChildCount++ == 0) childBaseIndex = childNodeAddr / 5;
				nodeDataPtr += 5, imask |= 1 << i;
				// set the meta field - This calculation assumes children are stored contiguously.
				uint8_t* const childMetaField = ((uint8_t*)&bvh8Data[currentNodeAddr + 1]) + 8;
				childMetaField[i] = (1 << 5) | (24 + (uint8_t)i); // I don't see how this accounts for empty children?
				stackNodePtr[stackPtr] = child, stackNodeAddr[stackPtr++] = childNodeAddr; // counted in float4s
				internalChildCount++;
				continue;
			}
			// leaf node
			const uint32_t tcount = child->triCount; // will not exceed 3.
			if (leafChildTriCount == 0) triangleBaseIndex = triDataPtr;
			int32_t unaryEncodedTriCount = tcount == 1 ? 0b001 : tcount == 2 ? 0b011 : 0b111;
			// set the meta field - This calculation assumes children are stored contiguously.
			uint8_t* const childMetaField = ((uint8_t*)&bvh8Data[currentNodeAddr + 1]) + 8;
			childMetaField[i] = (uint8_t)((unaryEncodedTriCount << 5) | leafChildTriCount);
			leafChildTriCount += tcount;
			for (uint32_t j = 0; j < tcount; j++)
			{
				int32_t triIdx = bvh8.bvh.primIdx[child->firstTri + j];
				uint32_t ti0, ti1, ti2;
				if (bvh8.bvh.vertIdx)
					ti0 = bvh8.bvh.vertIdx[triIdx * 3],
					ti1 = bvh8.bvh.vertIdx[triIdx * 3 + 1],
					ti2 = bvh8.bvh.vertIdx[triIdx * 3 + 2];
				else
					ti0 = triIdx * 3, ti1 = triIdx * 3 + 1, ti2 = triIdx * 3 + 2;
			#ifdef CWBVH_COMPRESSED_TRIS
				PrecomputeTriangle( verts, ti0, ti1, ti2, (float*)&bvh8Tris[triDataPtr] );
				bvh8Tris[triDataPtr + 3] = bvhvec4( 0, 0, 0, *(float*)&triIdx );
				triDataPtr += 4;
			#else
				bvhvec4 t = bvh8.bvh.verts[ti0];
				bvh8Tris[triDataPtr + 0] = bvh8.bvh.verts[ti2] - t;
				bvh8Tris[triDataPtr + 1] = bvh8.bvh.verts[ti1] - t;
				t.w = *(float*)&triIdx;
				bvh8Tris[triDataPtr + 2] = t, triDataPtr += 3;
			#endif
			}
		}
		uint8_t exyzAndimask[4] = { *(uint8_t*)&ex, *(uint8_t*)&ey, *(uint8_t*)&ez, imask };
		bvh8Data[currentNodeAddr + 0] = bvhvec4( nodeLo, *(float*)&exyzAndimask );
		bvh8Data[currentNodeAddr + 1].x = *(float*)&childBaseIndex;
		bvh8Data[currentNodeAddr + 1].y = *(float*)&triangleBaseIndex;
	}
	usedBlocks = nodeDataPtr;
}

// ============================================================================
//
//        I M P L E M E N T A T I O N  -  A V X / S S E  C O D E
//
// ============================================================================

#ifdef BVH_USESSE

inline __m128 fastrcp4( const __m128 a )
{
	__m128 res = _mm_rcp_ps( a );
	__m128 muls = _mm_mul_ps( a, _mm_mul_ps( res, res ) );
	return _mm_sub_ps( _mm_add_ps( res, res ), muls );
}

static uint32_t __popc( uint32_t x )
{
#if defined _MSC_VER && !defined __clang__
	return __popcnt( x );
#elif defined __GNUC__ || defined __clang__
	return __builtin_popcount( x );
#endif
}

static const unsigned __A = 0x03020100, __B = 0x07060504, __C = 0x0B0A0908, __D = 0x0F0E0D0C;
ALIGNED( 64 ) static __m128i idxLUT4_[16] = {
	_mm_set_epi32( 0, 0, 0, 0 ),		// 0000
	_mm_set_epi32( 0, 0, 0, __A ),		// 0001
	_mm_set_epi32( 0, 0, 0, __B ),		// 0010
	_mm_set_epi32( 0, 0, __B, __A ),	// 0011
	_mm_set_epi32( 0, 0, 0, __C ),		// 0100
	_mm_set_epi32( 0, 0, __C, __A ),	// 0101
	_mm_set_epi32( 0, 0, __C, __B ),	// 0110
	_mm_set_epi32( 0, __C, __B, __A ),	// 0111
	_mm_set_epi32( 0, 0, 0, __D ),		// 1000
	_mm_set_epi32( 0, 0, __D, __A ),	// 1001
	_mm_set_epi32( 0, 0, __D, __B ),	// 1010
	_mm_set_epi32( 0, __D, __B, __A ),	// 1011
	_mm_set_epi32( 0, 0, __D, __C ),	// 1100
	_mm_set_epi32( 0, __D, __C, __A ),	// 1101
	_mm_set_epi32( 0, __D, __C, __B ),	// 1110
	_mm_set_epi32( __D, __C, __B, __A ) // 1111
};

int32_t BVH4_CPU::Intersect( Ray& ray ) const
{
	VALIDATE_RAY( ray );
	const bool posX = ray.D.x >= 0, posY = ray.D.y >= 0, posZ = ray.D.z >= 0;
	if (!posX) goto negx;
	if (posY) { if (posZ) return Intersect<true, true, true>( ray ); else return Intersect<true, true, false>( ray ); }
	if (posZ) return Intersect<true, false, true>( ray ); else return Intersect<true, false, false>( ray );
negx:
	if (posY) { if (posZ) return Intersect<false, true, true>( ray ); else return Intersect<false, true, false>( ray ); }
	if (posZ) return Intersect<false, false, true>( ray ); else return Intersect<false, false, false>( ray );
}

template <bool posX, bool posY, bool posZ> int32_t BVH4_CPU::Intersect( Ray& ray ) const
{
	ALIGNED( 64 ) int32_t nodeStack[256];
	ALIGNED( 64 ) float distStack[256];
	const __m128 zero4 = _mm_setzero_ps();
	__m128 t4 = _mm_set1_ps( ray.hit.t );
	ALIGNED( 64 ) int32_t stackPtr = 0, nodeIdx = 0;
	union ALIGNED( 32 ) { __m256i c8s; uint32_t cs[8]; };
	constexpr int signShift = (posX ? 2 : 0) + (posY ? 4 : 0) + (posZ ? 8 : 0);
	const __m128 rx4 = _mm_set1_ps( ray.O.x * ray.rD.x ), rdx4 = _mm_set1_ps( ray.rD.x );
	const __m128 ry4 = _mm_set1_ps( ray.O.y * ray.rD.y ), rdy4 = _mm_set1_ps( ray.rD.y );
	const __m128 rz4 = _mm_set1_ps( ray.O.z * ray.rD.z ), rdz4 = _mm_set1_ps( ray.rD.z );
	const __m128 ox4 = _mm_set1_ps( ray.O.x ), oy4 = _mm_set1_ps( ray.O.y ), oz4 = _mm_set1_ps( ray.O.z );
	const __m128 dx4 = _mm_set1_ps( ray.D.x ), dy4 = _mm_set1_ps( ray.D.y ), dz4 = _mm_set1_ps( ray.D.z );
	const __m128 one4 = _mm_set1_ps( 1 ), inf4 = _mm_set1_ps( 1e34f );
	const __m128i shftmsk4 = _mm_set1_epi32( 3 ), mul4 = _mm_set1_epi32( 0x04040404 ), add4 = _mm_set1_epi32( 0x03020100 );
#ifdef _DEBUG
	// sorry, not even this can be tolerated in this function. Only in debug.
	uint32_t steps = 0;
#endif
	while (1)
	{
	#ifdef _DEBUG
		steps++;
	#endif
		while (!(nodeIdx & LEAF_BIT))
		{
			const BVHNode* n = (BVHNode*)(bvh4Data + nodeIdx);
			const __m128 tx1 = _mm_sub_ps( _mm_mul_ps( posX ? n->xmin4 : n->xmax4, rdx4 ), rx4 );
			const __m128 ty1 = _mm_sub_ps( _mm_mul_ps( posY ? n->ymin4 : n->ymax4, rdy4 ), ry4 );
			const __m128 tz1 = _mm_sub_ps( _mm_mul_ps( posZ ? n->zmin4 : n->zmax4, rdz4 ), rz4 );
			const __m128 tx2 = _mm_sub_ps( _mm_mul_ps( posX ? n->xmax4 : n->xmin4, rdx4 ), rx4 );
			const __m128 ty2 = _mm_sub_ps( _mm_mul_ps( posY ? n->ymax4 : n->ymin4, rdy4 ), ry4 );
			const __m128 tz2 = _mm_sub_ps( _mm_mul_ps( posZ ? n->zmax4 : n->zmin4, rdz4 ), rz4 );
			__m128 tmin = _mm_max_ps( _mm_max_ps( _mm_max_ps( zero4, tx1 ), ty1 ), tz1 );
			const __m128 tmax = _mm_min_ps( _mm_min_ps( _mm_min_ps( tx2, t4 ), ty2 ), tz2 );
			const __m128 mask4 = _mm_cmple_ps( tmin, tmax );
			const uint32_t mask = _mm_movemask_ps( mask4 );
			const uint32_t validNodes = __popc( mask );
			if (validNodes == 1)
			{
				const uint32_t lane = __bfind( mask );
				nodeIdx = ((uint32_t*)&n->child4)[lane];
			}
			else if (validNodes)
			{
			#ifdef __AVX__
				// avx1 path
				const __m128i index = _mm_srli_epi32( n->perm4, signShift );
				const uint32_t m = _mm_movemask_ps( _mm_permutevar_ps( mask4, index ) );
				tmin = _mm_permutevar_ps( tmin, index );
				const __m128i c4 = _mm_castps_si128( _mm_permutevar_ps( _mm_castsi128_ps( n->child4 ), index ) );
			#else
				// sse4.2 path, 3 extra ops to emulate _mm_permutevar_ps via _mm_shuffle_epi8
				const __m128i raw4 = _mm_and_epi32( _mm_srli_epi32( n->perm4, signShift ), shftmsk4 );
				const __m128i shfl16 = _mm_add_epi32( _mm_mullo_epi32( raw4, mul4 ), add4 );
				const uint32_t m = _mm_movemask_ps( _mm_castsi128_ps( _mm_shuffle_epi8( _mm_castps_si128( mask4 ), shfl16 ) ) );
				tmin = _mm_castsi128_ps( _mm_shuffle_epi8( _mm_castps_si128( tmin ), shfl16 ) );
				const __m128i c4 = _mm_shuffle_epi8( n->child4, shfl16 );
			#endif
				const __m128i cpi = idxLUT4_[m];
				const __m128 dist4 = _mm_castsi128_ps( _mm_shuffle_epi8( _mm_castps_si128( tmin ), cpi ) );
				const __m128i child4 = _mm_shuffle_epi8( c4, cpi );
				_mm_storeu_si128( (__m128i*)(nodeStack + stackPtr), child4 );
				_mm_storeu_ps( (float*)(distStack + stackPtr), dist4 );
				stackPtr += validNodes - 1;
				nodeIdx = nodeStack[stackPtr];
			}
			else
			{
				if (!stackPtr) goto the_end;
				nodeIdx = nodeStack[--stackPtr];
			}
		}
		// Moeller-Trumbore ray/triangle intersection algorithm for four triangles
		uint32_t n;
		memcpy( &n, &nodeIdx, 4 );
		const BVHTri4Leaf* leaf = (BVHTri4Leaf*)(bvh4Data + (n & 0x1fffffff));
		const __m128 hx4 = _mm_sub_ps( _mm_mul_ps( dy4, leaf->e2z4 ), _mm_mul_ps( dz4, leaf->e2y4 ) );
		const __m128 hy4 = _mm_sub_ps( _mm_mul_ps( dz4, leaf->e2x4 ), _mm_mul_ps( dx4, leaf->e2z4 ) );
		const __m128 hz4 = _mm_sub_ps( _mm_mul_ps( dx4, leaf->e2y4 ), _mm_mul_ps( dy4, leaf->e2x4 ) );
		const __m128 sx4 = _mm_sub_ps( ox4, leaf->v0x4 ), sy4 = _mm_sub_ps( oy4, leaf->v0y4 ), sz4 = _mm_sub_ps( oz4, leaf->v0z4 );
		const __m128 det4 = _mm_add_ps( _mm_mul_ps( leaf->e1z4, hz4 ), _mm_add_ps( _mm_mul_ps( leaf->e1x4, hx4 ), _mm_mul_ps( leaf->e1y4, hy4 ) ) );
		const __m128 qz4 = _mm_sub_ps( _mm_mul_ps( sx4, leaf->e1y4 ), _mm_mul_ps( sy4, leaf->e1x4 ) );
		const __m128 qx4 = _mm_sub_ps( _mm_mul_ps( sy4, leaf->e1z4 ), _mm_mul_ps( sz4, leaf->e1y4 ) );
		const __m128 qy4 = _mm_sub_ps( _mm_mul_ps( sz4, leaf->e1x4 ), _mm_mul_ps( sx4, leaf->e1z4 ) );
		const __m128 inv_det4 = fastrcp4( det4 );
		const __m128 u4 = _mm_mul_ps( _mm_add_ps( _mm_mul_ps( sz4, hz4 ), _mm_add_ps( _mm_mul_ps( sx4, hx4 ), _mm_mul_ps( sy4, hy4 ) ) ), inv_det4 );
		const __m128 v4 = _mm_mul_ps( _mm_add_ps( _mm_mul_ps( dz4, qz4 ), _mm_add_ps( _mm_mul_ps( dx4, qx4 ), _mm_mul_ps( dy4, qy4 ) ) ), inv_det4 );
		const __m128 ta4 = _mm_mul_ps( _mm_add_ps( _mm_mul_ps( leaf->e2z4, qz4 ), _mm_add_ps( _mm_mul_ps( leaf->e2x4, qx4 ), _mm_mul_ps( leaf->e2y4, qy4 ) ) ), inv_det4 );
		const __m128 mask1 = _mm_and_ps( _mm_cmpge_ps( u4, zero4 ), _mm_cmpge_ps( v4, zero4 ) );
		const __m128 mask2 = _mm_cmple_ps( _mm_add_ps( u4, v4 ), one4 );
		const __m128 mask3 = _mm_and_ps( _mm_cmplt_ps( ta4, t4 ), _mm_cmpgt_ps( ta4, zero4 ) );
		__m128 combined = _mm_and_ps( _mm_and_ps( mask1, mask2 ), mask3 );
		if (_mm_movemask_ps( combined ))
		{
			const __m128 dist4 = _mm_blendv_ps( inf4, ta4, combined );
			// compute broadcasted horizontal minimum of dist4
			const __m128 a = _mm_min_ps( dist4, _mm_shuffle_ps( dist4, dist4, _MM_SHUFFLE( 2, 1, 0, 3 ) ) );
			const __m128 c = _mm_min_ps( a, _mm_shuffle_ps( a, a, _MM_SHUFFLE( 1, 0, 3, 2 ) ) );
			const uint32_t lane = __bfind( _mm_movemask_ps( _mm_cmpeq_ps( c, dist4 ) ) );
			// update hit record
			const __m128 _d4 = dist4;
			const float t = ((float*)&_d4)[lane];
			const __m128 _u4 = u4, _v4 = v4;
			ray.hit.t = t, ray.hit.u = ((float*)&_u4)[lane], ray.hit.v = ((float*)&_v4)[lane];
		#if INST_IDX_BITS == 32
			ray.hit.prim = leaf->primIdx[lane], ray.hit.inst = ray.instIdx;
		#else
			ray.hit.prim = leaf->primIdx[lane] + ray.instIdx;
		#endif
			t4 = _mm_set1_ps( t );
			// compress stack
			uint32_t outStackPtr = 0;
			for (int32_t i = 0; i < stackPtr; i += 4)
			{
				__m128i node4 = _mm_load_si128( (__m128i*)(nodeStack + i) );
				__m128 dist4 = _mm_load_ps( (float*)(distStack + i) );
				const uint32_t mask = _mm_movemask_ps( _mm_cmple_ps( dist4, t4 ) );
				const __m128i shfl16 = idxLUT4_[mask];
				const __m128i dst4 = _mm_shuffle_epi8( _mm_castps_si128( dist4 ), shfl16 );
				node4 = _mm_shuffle_epi8( node4, shfl16 );
				_mm_storeu_si128( (__m128i*)(distStack + outStackPtr), dst4 );
				_mm_storeu_si128( (__m128i*)(nodeStack + outStackPtr), node4 );
				const int32_t numItems = tinybvh_min( 4, stackPtr - i ), validMask = (1 << numItems) - 1;
				outStackPtr += __popc( mask & validMask );
			}
			stackPtr = outStackPtr;
		}
		if (!stackPtr) break;
		nodeIdx = nodeStack[--stackPtr];
	}
the_end:
#ifdef _DEBUG
	return steps;
#else
	return 0;
#endif
}

bool BVH4_CPU::IsOccluded( const Ray& ray ) const
{
	VALIDATE_RAY( ray );
	const bool posX = ray.D.x >= 0, posY = ray.D.y >= 0, posZ = ray.D.z >= 0;
	if (!posX) goto negx;
	if (posY) { if (posZ) return IsOccluded<true, true, true>( ray ); else return IsOccluded<true, true, false>( ray ); }
	if (posZ) return IsOccluded<true, false, true>( ray ); else return IsOccluded<true, false, false>( ray );
negx:
	if (posY) { if (posZ) return IsOccluded<false, true, true>( ray ); else return IsOccluded<false, true, false>( ray ); }
	if (posZ) return IsOccluded<false, false, true>( ray ); else return IsOccluded<false, false, false>( ray );
}

template <bool posX, bool posY, bool posZ> bool BVH4_CPU::IsOccluded( const Ray& ray ) const
{
	ALIGNED( 64 ) uint32_t nodeStack[256];
	ALIGNED( 64 ) int32_t stackPtr = 0, nodeIdx = 0;
	const __m128 t4 = _mm_set1_ps( ray.hit.t );
	const __m128 rx4 = _mm_set1_ps( ray.O.x * ray.rD.x ), rdx4 = _mm_set1_ps( ray.rD.x );
	const __m128 ry4 = _mm_set1_ps( ray.O.y * ray.rD.y ), rdy4 = _mm_set1_ps( ray.rD.y );
	const __m128 rz4 = _mm_set1_ps( ray.O.z * ray.rD.z ), rdz4 = _mm_set1_ps( ray.rD.z );
	const __m128 ox4 = _mm_set1_ps( ray.O.x ), oy4 = _mm_set1_ps( ray.O.y ), oz4 = _mm_set1_ps( ray.O.z );
	const __m128 dx4 = _mm_set1_ps( ray.D.x ), dy4 = _mm_set1_ps( ray.D.y ), dz4 = _mm_set1_ps( ray.D.z );
	const __m128 one4 = _mm_set1_ps( 1.0f ), zero4 = _mm_setzero_ps();
	while (1)
	{
		while (!(nodeIdx & LEAF_BIT))
		{
			const BVHNode* n = (BVHNode*)(bvh4Data + nodeIdx);
			const __m128 tx1 = _mm_sub_ps( _mm_mul_ps( posX ? n->xmin4 : n->xmax4, rdx4 ), rx4 );
			const __m128 ty1 = _mm_sub_ps( _mm_mul_ps( posY ? n->ymin4 : n->ymax4, rdy4 ), ry4 );
			const __m128 tz1 = _mm_sub_ps( _mm_mul_ps( posZ ? n->zmin4 : n->zmax4, rdz4 ), rz4 );
			const __m128 tx2 = _mm_sub_ps( _mm_mul_ps( posX ? n->xmax4 : n->xmin4, rdx4 ), rx4 );
			const __m128 ty2 = _mm_sub_ps( _mm_mul_ps( posY ? n->ymax4 : n->ymin4, rdy4 ), ry4 );
			const __m128 tz2 = _mm_sub_ps( _mm_mul_ps( posZ ? n->zmax4 : n->zmin4, rdz4 ), rz4 );
			const __m128 tmin = _mm_max_ps( _mm_max_ps( _mm_max_ps( _mm_setzero_ps(), tx1 ), ty1 ), tz1 );
			const __m128 tmax = _mm_min_ps( _mm_min_ps( _mm_min_ps( tx2, t4 ), ty2 ), tz2 );
			const __m128 mask4 = _mm_cmple_ps( tmin, tmax );
			const uint32_t mask = _mm_movemask_ps( mask4 );
			const uint32_t validNodes = __popc( mask );
			if (validNodes == 1)
			{
				const uint32_t lane = __bfind( mask );
				nodeIdx = ((uint32_t*)&n->child4)[lane];
			}
			else if (validNodes)
			{
				const __m128i cpi = idxLUT4_[mask];
				const __m128i child4 = _mm_shuffle_epi8( n->child4, cpi );
				_mm_storeu_si128( (__m128i*)(nodeStack + stackPtr), child4 );
				stackPtr += validNodes - 1;
				nodeIdx = nodeStack[stackPtr];
			}
			else
			{
				if (!stackPtr) return false;
				nodeIdx = nodeStack[--stackPtr];
			}
		}
		uint32_t n;
		memcpy( &n, &nodeIdx, 4 );
		// Moeller-Trumbore ray/triangle intersection algorithm for four triangles
		const BVHTri4Leaf* leaf = (BVHTri4Leaf*)(bvh4Data + (n & 0x1fffffff));
		const __m128 hx4 = _mm_sub_ps( _mm_mul_ps( dy4, leaf->e2z4 ), _mm_mul_ps( dz4, leaf->e2y4 ) );
		const __m128 hy4 = _mm_sub_ps( _mm_mul_ps( dz4, leaf->e2x4 ), _mm_mul_ps( dx4, leaf->e2z4 ) );
		const __m128 hz4 = _mm_sub_ps( _mm_mul_ps( dx4, leaf->e2y4 ), _mm_mul_ps( dy4, leaf->e2x4 ) );
		const __m128 sx4 = _mm_sub_ps( ox4, leaf->v0x4 ), sy4 = _mm_sub_ps( oy4, leaf->v0y4 ), sz4 = _mm_sub_ps( oz4, leaf->v0z4 );
		const __m128 det4 = _mm_add_ps( _mm_mul_ps( leaf->e1z4, hz4 ), _mm_add_ps( _mm_mul_ps( leaf->e1x4, hx4 ), _mm_mul_ps( leaf->e1y4, hy4 ) ) );
		const __m128 qz4 = _mm_sub_ps( _mm_mul_ps( sx4, leaf->e1y4 ), _mm_mul_ps( sy4, leaf->e1x4 ) );
		const __m128 qx4 = _mm_sub_ps( _mm_mul_ps( sy4, leaf->e1z4 ), _mm_mul_ps( sz4, leaf->e1y4 ) );
		const __m128 qy4 = _mm_sub_ps( _mm_mul_ps( sz4, leaf->e1x4 ), _mm_mul_ps( sx4, leaf->e1z4 ) );
		const __m128 inv_det4 = fastrcp4( det4 );
		const __m128 u4 = _mm_mul_ps( _mm_add_ps( _mm_mul_ps( sz4, hz4 ), _mm_add_ps( _mm_mul_ps( sx4, hx4 ), _mm_mul_ps( sy4, hy4 ) ) ), inv_det4 );
		const __m128 v4 = _mm_mul_ps( _mm_add_ps( _mm_mul_ps( dz4, qz4 ), _mm_add_ps( _mm_mul_ps( dx4, qx4 ), _mm_mul_ps( dy4, qy4 ) ) ), inv_det4 );
		const __m128 ta4 = _mm_mul_ps( _mm_add_ps( _mm_mul_ps( leaf->e2z4, qz4 ), _mm_add_ps( _mm_mul_ps( leaf->e2x4, qx4 ), _mm_mul_ps( leaf->e2y4, qy4 ) ) ), inv_det4 );
		const __m128 mask1 = _mm_and_ps( _mm_cmpge_ps( u4, zero4 ), _mm_cmpge_ps( v4, zero4 ) );
		const __m128 mask2 = _mm_cmple_ps( _mm_add_ps( u4, v4 ), one4 );
		const __m128 mask3 = _mm_and_ps( _mm_cmplt_ps( ta4, t4 ), _mm_cmpgt_ps( ta4, zero4 ) );
		__m128 combined = _mm_and_ps( _mm_and_ps( mask1, mask2 ), mask3 );
		if (_mm_movemask_ps( combined )) return true;
		if (!stackPtr) return false;
		nodeIdx = nodeStack[--stackPtr];
	}
}

#endif // BVH_USESSE

#ifdef BVH_USEAVX

// Ultra-fast single-threaded AVX binned-SAH-builder.
// This code produces BVHs nearly identical to reference, but much faster.
// On a 12th gen laptop i7 CPU, Sponza Crytek (~260k tris) is processed in 51ms.
// The code relies on the availability of AVX instructions. AVX2 is not needed.
#if defined _MSC_VER && !defined __clang__
#define LANE(a,b) a.m128_f32[b]
#define LANE8(a,b) a.m256_f32[b]
// Not using clang/g++ method under MSCC; compiler may benefit from .m128_i32.
#define ILANE(a,b) a.m128i_i32[b]
#else
#define LANE(a,b) a[b]
#define LANE8(a,b) a[b]
// Below method reduces to a single instruction.
#define ILANE(a,b) _mm_cvtsi128_si32(_mm_castps_si128( _mm_shuffle_ps(_mm_castsi128_ps( a ), _mm_castsi128_ps( a ), b)))
#endif
inline __m256 fastrcp8( const __m256 a )
{
	__m256 res = _mm256_rcp_ps( a );
	__m256 muls = _mm256_mul_ps( a, _mm256_mul_ps( res, res ) );
	return _mm256_sub_ps( _mm256_add_ps( res, res ), muls );
}
inline float halfArea( const __m128 a /* a contains extent of aabb */ )
{
	return LANE( a, 0 ) * LANE( a, 1 ) + LANE( a, 1 ) * LANE( a, 2 ) + LANE( a, 2 ) * LANE( a, 3 );
}
inline float halfArea( const __m256& a /* a contains aabb itself, with min.xyz negated */ )
{
#ifndef _MSC_VER
	// g++ doesn't seem to like the faster construct
	float* c = (float*)&a;
	float ex = c[4] + c[0], ey = c[5] + c[1], ez = c[6] + c[2];
	return ex * ey + ey * ez + ez * ex;
#else
	const __m128 q = _mm256_castps256_ps128( _mm256_add_ps( _mm256_permute2f128_ps( a, a, 5 ), a ) );
	const __m128 v = _mm_mul_ps( q, _mm_shuffle_ps( q, q, 9 ) );
	return LANE( v, 0 ) + LANE( v, 1 ) + LANE( v, 2 );
#endif
}
#define PROCESS_PLANE( a, pos, ANLR, lN, rN, lb, rb ) if (lN * rN != 0) { \
	ANLR = halfArea( lb ) * (float)lN + halfArea( rb ) * (float)rN; if (ANLR < splitCost) \
	splitCost = ANLR, bestAxis = a, bestPos = pos, bestLBox = lb, bestRBox = rb; }
#if defined _MSC_VER
#pragma warning ( push )
#pragma warning( disable:4701 ) // "potentially uninitialized local variable 'bestLBox' used"
#elif defined __GNUC__ && !defined __clang__
#pragma GCC diagnostic push
#pragma GCC diagnostic ignored "-Wmaybe-uninitialized"
#endif
void BVH::BuildAVX( const bvhvec4* vertices, const uint32_t primCount )
{
	// build the BVH with a continuous array of bvhvec4 vertices:
	// in this case, the stride for the slice is 16 bytes.
	BuildAVX( bvhvec4slice{ vertices, primCount * 3, sizeof( bvhvec4 ) } );
}
void BVH::BuildAVX( const bvhvec4slice& vertices )
{
	PrepareAVXBuild( vertices, 0, 0 );
	BuildAVX();
}
void BVH::BuildAVX( const bvhvec4* vertices, const uint32_t* indices, const uint32_t primCount )
{
	// build the BVH with an indexed array of bvhvec4 vertices.
	BuildAVX( bvhvec4slice{ vertices, primCount * 3, sizeof( bvhvec4 ) }, indices, primCount );
}
void BVH::BuildAVX( const bvhvec4slice& vertices, const uint32_t* indices, const uint32_t primCount )
{
	PrepareAVXBuild( vertices, indices, primCount );
	BuildAVX();
}
void BVH::PrepareAVXBuild( const bvhvec4slice& vertices, const uint32_t* indices, const uint32_t prims )
{
	BVH_FATAL_ERROR_IF( vertices.count == 0, "BVH::PrepareAVXBuild( .. ), primCount == 0." );
	BVH_FATAL_ERROR_IF( vertices.stride & 15, "BVH::PrepareAVXBuild( .. ), stride must be multiple of 16." );
	// some constants
	static const __m128 min4 = _mm_set1_ps( BVH_FAR ), max4 = _mm_set1_ps( -BVH_FAR );
	// reset node pool
	uint32_t primCount = prims > 0 ? prims : vertices.count / 3;
	const uint32_t spaceNeeded = primCount * 2;
	if (allocatedNodes < spaceNeeded)
	{
		AlignedFree( bvhNode );
		AlignedFree( primIdx );
		AlignedFree( fragment );
		primIdx = (uint32_t*)AlignedAlloc( primCount * sizeof( uint32_t ) );
		bvhNode = (BVHNode*)AlignedAlloc( spaceNeeded * sizeof( BVHNode ) );
		allocatedNodes = spaceNeeded;
		memset( &bvhNode[1], 0, 32 ); // avoid crash in refit.
		fragment = (Fragment*)AlignedAlloc( primCount * sizeof( Fragment ) );
	}
	else BVH_FATAL_ERROR_IF( !rebuildable, "BVH::BuildAVX( .. ), bvh not rebuildable." );
	verts = vertices; // note: we're not copying this data; don't delete.
	vertIdx = (uint32_t*)indices;
	triCount = idxCount = primCount;
	newNodePtr = 2;
	struct FragSSE { __m128 bmin4, bmax4; };
	FragSSE* frag4 = (FragSSE*)fragment;
	const __m128* verts4 = (__m128*)verts.data; // that's why it must be 16-byte aligned.
	// assign all triangles to the root node
	BVHNode& root = bvhNode[0];
	root.leftFirst = 0, root.triCount = triCount;
	// initialize fragments and update root bounds
	__m128 rootMin = min4, rootMax = max4;
	uint32_t stride4 = verts.stride / 16;
	if (indices)
	{
		BVH_FATAL_ERROR_IF( vertices.count == 0, "BVH::PrepareAVXBuild( .. ), empty vertex slice." );
		BVH_FATAL_ERROR_IF( prims == 0, "BVH::PrepareAVXBuild( .. ), prims == 0." );
		// build the BVH over indexed triangles
		for (uint32_t i = 0; i < triCount; i++)
		{
			const uint32_t i0 = indices[i * 3], i1 = indices[i * 3 + 1], i2 = indices[i * 3 + 2];
			const __m128 v0 = verts4[i0 * stride4], v1 = verts4[i1 * stride4], v2 = verts4[i2 * stride4];
			const __m128 t1 = _mm_min_ps( _mm_min_ps( v0, v1 ), v2 );
			const __m128 t2 = _mm_max_ps( _mm_max_ps( v0, v1 ), v2 );
			frag4[i].bmin4 = t1, frag4[i].bmax4 = t2, rootMin = _mm_min_ps( rootMin, t1 ), rootMax = _mm_max_ps( rootMax, t2 );
			primIdx[i] = i;
		}
	}
	else
	{
		BVH_FATAL_ERROR_IF( vertices.count == 0, "BVH::PrepareAVXBuild( .. ), empty vertex slice." );
		BVH_FATAL_ERROR_IF( prims != 0, "BVH::PrepareAVXBuild( .. ), indices == 0." );
		// build the BVH over a list of vertices: three per triangle
		for (uint32_t i = 0; i < triCount; i++)
		{
			const __m128 v0 = verts4[(i * 3) * stride4], v1 = verts4[(i * 3 + 1) * stride4], v2 = verts4[(i * 3 + 2) * stride4];
			const __m128 t1 = _mm_min_ps( _mm_min_ps( v0, v1 ), v2 );
			const __m128 t2 = _mm_max_ps( _mm_max_ps( v0, v1 ), v2 );
			frag4[i].bmin4 = t1, frag4[i].bmax4 = t2, rootMin = _mm_min_ps( rootMin, t1 ), rootMax = _mm_max_ps( rootMax, t2 );
			primIdx[i] = i;
		}
	}
	root.aabbMin = *(bvhvec3*)&rootMin, root.aabbMax = *(bvhvec3*)&rootMax;
	bvh_over_indices = indices != nullptr;
}
void BVH::BuildAVX()
{
	// aligned data
	ALIGNED( 64 ) __m256 binbox[3 * AVXBINS];			// 768 bytes
	ALIGNED( 64 ) __m256 binboxOrig[3 * AVXBINS];		// 768 bytes
	ALIGNED( 64 ) uint32_t count[3][AVXBINS]{};			// 96 bytes
	ALIGNED( 64 ) __m256 bestLBox, bestRBox;			// 64 bytes
	// some constants
	static const __m128 half4 = _mm_set1_ps( 0.5f );
	static const __m128 two4 = _mm_set1_ps( 2.0f ), min1 = _mm_set1_ps( -1 );
	static const __m128i maxbin4 = _mm_set1_epi32( 7 );
	static const __m128 mask3 = _mm_cmpeq_ps( _mm_setr_ps( 0, 0, 0, 1 ), _mm_setzero_ps() );
	static const __m128 binmul3 = _mm_set1_ps( AVXBINS * 0.49999f );
	static const __m256 max8 = _mm256_set1_ps( -BVH_FAR ), mask6 = _mm256_set_m128( mask3, mask3 );
	static const __m256 signFlip8 = _mm256_setr_ps( -0.0f, -0.0f, -0.0f, 0.0f, 0.0f, 0.0f, 0.0f, 0.0f );
	for (uint32_t i = 0; i < 3 * AVXBINS; i++) binboxOrig[i] = max8; // binbox initialization template
	struct FragSSE { __m128 bmin4, bmax4; };
	FragSSE* frag4 = (FragSSE*)fragment;
	__m256* frag8 = (__m256*)fragment;
	// subdivide recursively
	ALIGNED( 64 ) uint32_t task[128], taskCount = 0, nodeIdx = 0;
	BVHNode& root = bvhNode[0];
	const bvhvec3 minDim = (root.aabbMax - root.aabbMin) * 1e-7f;
	while (1)
	{
		while (1)
		{
			BVHNode& node = bvhNode[nodeIdx];
			__m128* node4 = (__m128*) & bvhNode[nodeIdx];
			// find optimal object split
			const __m128 d4 = _mm_blendv_ps( min1, _mm_sub_ps( node4[1], node4[0] ), mask3 );
			const __m128 nmin4 = _mm_mul_ps( _mm_and_ps( node4[0], mask3 ), two4 );
			const __m128 rpd4 = _mm_and_ps( _mm_div_ps( binmul3, d4 ), _mm_cmpneq_ps( d4, _mm_setzero_ps() ) );
			// implementation of Section 4.1 of "Parallel Spatial Splits in Bounding Volume Hierarchies":
			// main loop operates on two fragments to minimize dependencies and maximize ILP.
			uint32_t fi = primIdx[node.leftFirst];
			memset( count, 0, sizeof( count ) );
			__m256 r0, r1, r2, f = _mm256_xor_ps( _mm256_and_ps( frag8[fi], mask6 ), signFlip8 );
			const __m128 fmin = _mm_and_ps( frag4[fi].bmin4, mask3 ), fmax = _mm_and_ps( frag4[fi].bmax4, mask3 );
			const __m128i bi4 = _mm_cvtps_epi32( _mm_sub_ps( _mm_mul_ps( _mm_sub_ps( _mm_add_ps( fmax, fmin ), nmin4 ), rpd4 ), half4 ) );
			const __m128i b4c = _mm_max_epi32( _mm_min_epi32( bi4, maxbin4 ), _mm_setzero_si128() ); // clamp needed after all
			memcpy( binbox, binboxOrig, sizeof( binbox ) );
			uint32_t i0 = ILANE( b4c, 0 ), i1 = ILANE( b4c, 1 ), i2 = ILANE( b4c, 2 ), * ti = primIdx + node.leftFirst + 1;
			for (uint32_t i = 0; i < node.triCount - 1; i++)
			{
				uint32_t fid = *ti++;
			#if defined __GNUC__ || _MSC_VER < 1920
				if (fid > triCount) fid = triCount - 1; // never happens but g++ *and* vs2017 need this to not crash...
			#endif
				const __m256 b0 = binbox[i0], b1 = binbox[AVXBINS + i1], b2 = binbox[2 * AVXBINS + i2];
				const __m128 frmin = _mm_and_ps( frag4[fid].bmin4, mask3 ), frmax = _mm_and_ps( frag4[fid].bmax4, mask3 );
				r0 = _mm256_max_ps( b0, f ), r1 = _mm256_max_ps( b1, f ), r2 = _mm256_max_ps( b2, f );
				const __m128i b4 = _mm_cvtps_epi32( _mm_sub_ps( _mm_mul_ps( _mm_sub_ps( _mm_add_ps( frmax, frmin ), nmin4 ), rpd4 ), half4 ) );
				const __m128i bc4 = _mm_max_epi32( _mm_min_epi32( b4, maxbin4 ), _mm_setzero_si128() ); // clamp needed after all
				f = _mm256_xor_ps( _mm256_and_ps( frag8[fid], mask6 ), signFlip8 ), count[0][i0]++, count[1][i1]++, count[2][i2]++;
				binbox[i0] = r0, i0 = ILANE( bc4, 0 );
				binbox[AVXBINS + i1] = r1, i1 = ILANE( bc4, 1 );
				binbox[2 * AVXBINS + i2] = r2, i2 = ILANE( bc4, 2 );
			}
			// final business for final fragment
			const __m256 b0 = binbox[i0], b1 = binbox[AVXBINS + i1], b2 = binbox[2 * AVXBINS + i2];
			count[0][i0]++, count[1][i1]++, count[2][i2]++;
			r0 = _mm256_max_ps( b0, f ), r1 = _mm256_max_ps( b1, f ), r2 = _mm256_max_ps( b2, f );
			binbox[i0] = r0, binbox[AVXBINS + i1] = r1, binbox[2 * AVXBINS + i2] = r2;
			// calculate per-split totals
			float splitCost = BVH_FAR, rSAV = 1.0f / node.SurfaceArea();
			uint32_t bestAxis = 0, bestPos = 0, n = newNodePtr, j = node.leftFirst + node.triCount, src = node.leftFirst;
			const __m256* bb = binbox;
			for (int32_t a = 0; a < 3; a++, bb += AVXBINS) if ((node.aabbMax[a] - node.aabbMin[a]) > minDim[a])
			{
				// hardcoded bin processing for AVXBINS == 8
				assert( AVXBINS == 8 );
				const uint32_t lN0 = count[a][0], rN0 = count[a][7];
				const __m256 lb0 = bb[0], rb0 = bb[7];
				const uint32_t lN1 = lN0 + count[a][1], rN1 = rN0 + count[a][6], lN2 = lN1 + count[a][2];
				const uint32_t rN2 = rN1 + count[a][5], lN3 = lN2 + count[a][3], rN3 = rN2 + count[a][4];
				const __m256 lb1 = _mm256_max_ps( lb0, bb[1] ), rb1 = _mm256_max_ps( rb0, bb[6] );
				const __m256 lb2 = _mm256_max_ps( lb1, bb[2] ), rb2 = _mm256_max_ps( rb1, bb[5] );
				const __m256 lb3 = _mm256_max_ps( lb2, bb[3] ), rb3 = _mm256_max_ps( rb2, bb[4] );
				const uint32_t lN4 = lN3 + count[a][4], rN4 = rN3 + count[a][3], lN5 = lN4 + count[a][5];
				const uint32_t rN5 = rN4 + count[a][2], lN6 = lN5 + count[a][6], rN6 = rN5 + count[a][1];
				const __m256 lb4 = _mm256_max_ps( lb3, bb[4] ), rb4 = _mm256_max_ps( rb3, bb[3] );
				const __m256 lb5 = _mm256_max_ps( lb4, bb[5] ), rb5 = _mm256_max_ps( rb4, bb[2] );
				const __m256 lb6 = _mm256_max_ps( lb5, bb[6] ), rb6 = _mm256_max_ps( rb5, bb[1] );
				float ANLR3 = BVH_FAR; PROCESS_PLANE( a, 3, ANLR3, lN3, rN3, lb3, rb3 ); // most likely split
				float ANLR2 = BVH_FAR; PROCESS_PLANE( a, 2, ANLR2, lN2, rN4, lb2, rb4 );
				float ANLR4 = BVH_FAR; PROCESS_PLANE( a, 4, ANLR4, lN4, rN2, lb4, rb2 );
				float ANLR5 = BVH_FAR; PROCESS_PLANE( a, 5, ANLR5, lN5, rN1, lb5, rb1 );
				float ANLR1 = BVH_FAR; PROCESS_PLANE( a, 1, ANLR1, lN1, rN5, lb1, rb5 );
				float ANLR0 = BVH_FAR; PROCESS_PLANE( a, 0, ANLR0, lN0, rN6, lb0, rb6 );
				float ANLR6 = BVH_FAR; PROCESS_PLANE( a, 6, ANLR6, lN6, rN0, lb6, rb0 ); // least likely split
			}
			splitCost = c_trav + c_int * rSAV * splitCost;
			float noSplitCost = (float)node.triCount * c_int;
			if (splitCost >= noSplitCost) break; // not splitting is better.
			// in-place partition
			const float rpd = (*(bvhvec3*)&rpd4)[bestAxis], nmin = (*(bvhvec3*)&nmin4)[bestAxis];
			uint32_t t, fr = primIdx[src];
			for (uint32_t i = 0; i < node.triCount; i++)
			{
				const uint32_t bi = (uint32_t)((fragment[fr].bmax[bestAxis] + fragment[fr].bmin[bestAxis] - nmin) * rpd);
				if (bi <= bestPos) fr = primIdx[++src]; else t = fr, fr = primIdx[src] = primIdx[--j], primIdx[j] = t;
			}
			// create child nodes and recurse
			const uint32_t leftCount = src - node.leftFirst, rightCount = node.triCount - leftCount;
			if (leftCount == 0 || rightCount == 0 || taskCount == BVH_NUM_ELEMS( task )) break; // should not happen.
			*(__m256*)& bvhNode[n] = _mm256_xor_ps( bestLBox, signFlip8 );
			bvhNode[n].leftFirst = node.leftFirst, bvhNode[n].triCount = leftCount;
			node.leftFirst = n++, node.triCount = 0, newNodePtr += 2;
			*(__m256*)& bvhNode[n] = _mm256_xor_ps( bestRBox, signFlip8 );
			bvhNode[n].leftFirst = j, bvhNode[n].triCount = rightCount;
			task[taskCount++] = n, nodeIdx = n - 1;
		}
		// fetch subdivision task from stack
		if (taskCount == 0) break; else nodeIdx = task[--taskCount];
	}
	// all done.
	aabbMin = bvhNode[0].aabbMin, aabbMax = bvhNode[0].aabbMax;
	refittable = true; // not using spatial splits: can refit this BVH
	may_have_holes = false; // the AVX builder produces a continuous list of nodes
	usedNodes = newNodePtr;
}
#if defined _MSC_VER
#pragma warning ( pop ) // restore 4701
#elif defined __GNUC__ && !defined __clang__
#pragma GCC diagnostic pop // restore -Wmaybe-uninitialized
#endif

// Intersect a BVH with a ray packet, basic SSE-optimized version.
// Note: This yields +10% on 10th gen Intel CPUs, but a small loss on
// more recent hardware. This function needs a full conversion to work
// with groups of 8 rays at a time - TODO.
void BVH::Intersect256RaysSSE( Ray* packet ) const
{
	// Corner rays are: 0, 51, 204 and 255
	// Construct the bounding planes, with normals pointing outwards
	bvhvec3 O = packet[0].O; // same for all rays in this case
	__m128 O4 = *(__m128*) & packet[0].O;
	__m128 mask4 = _mm_cmpeq_ps( _mm_setzero_ps(), _mm_set_ps( 1, 0, 0, 0 ) );
	bvhvec3 p0 = packet[0].O + packet[0].D; // top-left
	bvhvec3 p1 = packet[51].O + packet[51].D; // top-right
	bvhvec3 p2 = packet[204].O + packet[204].D; // bottom-left
	bvhvec3 p3 = packet[255].O + packet[255].D; // bottom-right
	bvhvec3 plane0 = tinybvh_normalize( tinybvh_cross( p0 - O, p0 - p2 ) ); // left plane
	bvhvec3 plane1 = tinybvh_normalize( tinybvh_cross( p3 - O, p3 - p1 ) ); // right plane
	bvhvec3 plane2 = tinybvh_normalize( tinybvh_cross( p1 - O, p1 - p0 ) ); // top plane
	bvhvec3 plane3 = tinybvh_normalize( tinybvh_cross( p2 - O, p2 - p3 ) ); // bottom plane
	int32_t sign0x = plane0.x < 0 ? 4 : 0, sign0y = plane0.y < 0 ? 5 : 1, sign0z = plane0.z < 0 ? 6 : 2;
	int32_t sign1x = plane1.x < 0 ? 4 : 0, sign1y = plane1.y < 0 ? 5 : 1, sign1z = plane1.z < 0 ? 6 : 2;
	int32_t sign2x = plane2.x < 0 ? 4 : 0, sign2y = plane2.y < 0 ? 5 : 1, sign2z = plane2.z < 0 ? 6 : 2;
	int32_t sign3x = plane3.x < 0 ? 4 : 0, sign3y = plane3.y < 0 ? 5 : 1, sign3z = plane3.z < 0 ? 6 : 2;
	float t0 = tinybvh_dot( O, plane0 ), t1 = tinybvh_dot( O, plane1 );
	float t2 = tinybvh_dot( O, plane2 ), t3 = tinybvh_dot( O, plane3 );
	// Traverse the tree with the packet
	int32_t first = 0, last = 255; // first and last active ray in the packet
	BVHNode* node = &bvhNode[0];
	ALIGNED( 64 ) uint32_t stack[64], stackPtr = 0;
	while (1)
	{
		if (node->isLeaf())
		{
			// handle leaf node
			for (uint32_t j = 0; j < node->triCount; j++)
			{
				const uint32_t idx = primIdx[node->leftFirst + j], vid = idx * 3;
				const bvhvec3 e1 = verts[vid + 1] - verts[vid], e2 = verts[vid + 2] - verts[vid];
				const bvhvec3 s = O - bvhvec3( verts[vid] );
				for (int32_t i = first; i <= last; i++)
				{
					Ray& ray = packet[i];
					const bvhvec3 h = tinybvh_cross( ray.D, e2 );
					const float a = tinybvh_dot( e1, h );
					if (fabs( a ) < 0.0000001f) continue; // ray parallel to triangle
					const float f = 1 / a, u = f * tinybvh_dot( s, h );
					const bvhvec3 q = tinybvh_cross( s, e1 );
					const float v = f * tinybvh_dot( ray.D, q );
					if (u < 0 || v < 0 || u + v > 1) continue;
					const float t = f * tinybvh_dot( e2, q );
					if (t <= 0 || t >= ray.hit.t) continue;
					ray.hit.t = t, ray.hit.u = u, ray.hit.v = v, ray.hit.prim = idx;
				}
			}
			if (stackPtr == 0) break; else // pop
				last = stack[--stackPtr], node = bvhNode + stack[--stackPtr],
				first = last >> 8, last &= 255;
		}
		else
		{
			// fetch pointers to child nodes
			BVHNode* left = bvhNode + node->leftFirst;
			BVHNode* right = bvhNode + node->leftFirst + 1;
			bool visitLeft = true, visitRight = true;
			int32_t leftFirst = first, leftLast = last, rightFirst = first, rightLast = last;
			float distLeft, distRight;
			{
				// see if we want to intersect the left child
				const __m128 minO4 = _mm_sub_ps( *(__m128*) & left->aabbMin, O4 );
				const __m128 maxO4 = _mm_sub_ps( *(__m128*) & left->aabbMax, O4 );
				// 1. Early-in test: if first ray hits the node, the packet visits the node
				bool earlyHit;
				{
					const __m128 rD4 = *(__m128*) & packet[first].rD;
					const __m128 st1 = _mm_mul_ps( _mm_and_ps( minO4, mask4 ), rD4 );
					const __m128 st2 = _mm_mul_ps( _mm_and_ps( maxO4, mask4 ), rD4 );
					const __m128 vmax4 = _mm_max_ps( st1, st2 ), vmin4 = _mm_min_ps( st1, st2 );
					const float tmax = tinybvh_min( LANE( vmax4, 0 ), tinybvh_min( LANE( vmax4, 1 ), LANE( vmax4, 2 ) ) );
					const float tmin = tinybvh_max( LANE( vmin4, 0 ), tinybvh_max( LANE( vmin4, 1 ), LANE( vmin4, 2 ) ) );
					earlyHit = (tmax >= tmin && tmin < packet[first].hit.t && tmax >= 0);
					distLeft = tmin;
				}
				// 2. Early-out test: if the node aabb is outside the four planes, we skip the node
				if (!earlyHit)
				{
					float* minmax = (float*)left;
					bvhvec3 c0( minmax[sign0x], minmax[sign0y], minmax[sign0z] );
					bvhvec3 c1( minmax[sign1x], minmax[sign1y], minmax[sign1z] );
					bvhvec3 c2( minmax[sign2x], minmax[sign2y], minmax[sign2z] );
					bvhvec3 c3( minmax[sign3x], minmax[sign3y], minmax[sign3z] );
					if (tinybvh_dot( c0, plane0 ) > t0 || tinybvh_dot( c1, plane1 ) > t1 ||
						tinybvh_dot( c2, plane2 ) > t2 || tinybvh_dot( c3, plane3 ) > t3)
						visitLeft = false;
					else
					{
						// 3. Last resort: update first and last, stay in node if first > last
						for (; leftFirst <= leftLast; leftFirst++)
						{
							const __m128 rD4 = *(__m128*) & packet[leftFirst].rD;
							const __m128 st1 = _mm_mul_ps( _mm_and_ps( minO4, mask4 ), rD4 );
							const __m128 st2 = _mm_mul_ps( _mm_and_ps( maxO4, mask4 ), rD4 );
							const __m128 vmax4 = _mm_max_ps( st1, st2 ), vmin4 = _mm_min_ps( st1, st2 );
							const float tmax = tinybvh_min( LANE( vmax4, 0 ), tinybvh_min( LANE( vmax4, 1 ), LANE( vmax4, 2 ) ) );
							const float tmin = tinybvh_max( LANE( vmin4, 0 ), tinybvh_max( LANE( vmin4, 1 ), LANE( vmin4, 2 ) ) );
							if (tmax >= tmin && tmin < packet[leftFirst].hit.t && tmax >= 0) { distLeft = tmin; break; }
						}
						for (; leftLast >= leftFirst; leftLast--)
						{
							const __m128 rD4 = *(__m128*) & packet[leftLast].rD;
							const __m128 st1 = _mm_mul_ps( _mm_and_ps( minO4, mask4 ), rD4 );
							const __m128 st2 = _mm_mul_ps( _mm_and_ps( maxO4, mask4 ), rD4 );
							const __m128 vmax4 = _mm_max_ps( st1, st2 ), vmin4 = _mm_min_ps( st1, st2 );
							const float tmax = tinybvh_min( LANE( vmax4, 0 ), tinybvh_min( LANE( vmax4, 1 ), LANE( vmax4, 2 ) ) );
							const float tmin = tinybvh_max( LANE( vmin4, 0 ), tinybvh_max( LANE( vmin4, 1 ), LANE( vmin4, 2 ) ) );
							if (tmax >= tmin && tmin < packet[leftLast].hit.t && tmax >= 0) break;
						}
						visitLeft = leftLast >= leftFirst;
					}
				}
			}
			{
				// see if we want to intersect the right child
				const __m128 minO4 = _mm_sub_ps( *(__m128*) & right->aabbMin, O4 );
				const __m128 maxO4 = _mm_sub_ps( *(__m128*) & right->aabbMax, O4 );
				// 1. Early-in test: if first ray hits the node, the packet visits the node
				bool earlyHit;
				{
					const __m128 rD4 = *(__m128*) & packet[first].rD;
					const __m128 st1 = _mm_mul_ps( minO4, rD4 ), st2 = _mm_mul_ps( maxO4, rD4 );
					const __m128 vmax4 = _mm_max_ps( st1, st2 ), vmin4 = _mm_min_ps( st1, st2 );
					const float tmax = tinybvh_min( LANE( vmax4, 0 ), tinybvh_min( LANE( vmax4, 1 ), LANE( vmax4, 2 ) ) );
					const float tmin = tinybvh_max( LANE( vmin4, 0 ), tinybvh_max( LANE( vmin4, 1 ), LANE( vmin4, 2 ) ) );
					earlyHit = (tmax >= tmin && tmin < packet[first].hit.t && tmax >= 0);
					distRight = tmin;
				}
				// 2. Early-out test: if the node aabb is outside the four planes, we skip the node
				if (!earlyHit)
				{
					float* minmax = (float*)right;
					bvhvec3 c0( minmax[sign0x], minmax[sign0y], minmax[sign0z] );
					bvhvec3 c1( minmax[sign1x], minmax[sign1y], minmax[sign1z] );
					bvhvec3 c2( minmax[sign2x], minmax[sign2y], minmax[sign2z] );
					bvhvec3 c3( minmax[sign3x], minmax[sign3y], minmax[sign3z] );
					if (tinybvh_dot( c0, plane0 ) > t0 || tinybvh_dot( c1, plane1 ) > t1 ||
						tinybvh_dot( c2, plane2 ) > t2 || tinybvh_dot( c3, plane3 ) > t3)
						visitRight = false;
					else
					{
						// 3. Last resort: update first and last, stay in node if first > last
						for (; rightFirst <= rightLast; rightFirst++)
						{
							const __m128 rD4 = *(__m128*) & packet[rightFirst].rD;
							const __m128 st1 = _mm_mul_ps( _mm_and_ps( minO4, mask4 ), rD4 );
							const __m128 st2 = _mm_mul_ps( _mm_and_ps( maxO4, mask4 ), rD4 );
							const __m128 vmax4 = _mm_max_ps( st1, st2 ), vmin4 = _mm_min_ps( st1, st2 );
							const float tmax1 = tinybvh_min( LANE( vmax4, 0 ), tinybvh_min( LANE( vmax4, 1 ), LANE( vmax4, 2 ) ) );
							const float tmin1 = tinybvh_max( LANE( vmin4, 0 ), tinybvh_max( LANE( vmin4, 1 ), LANE( vmin4, 2 ) ) );
							if (tmax1 >= tmin1 && tmin1 < packet[rightFirst].hit.t && tmax1 >= 0) { distRight = tmin1; break; }
						}
						for (; rightLast >= first; rightLast--)
						{
							const __m128 rD4 = *(__m128*) & packet[rightLast].rD;
							const __m128 st1 = _mm_mul_ps( _mm_and_ps( minO4, mask4 ), rD4 );
							const __m128 st2 = _mm_mul_ps( _mm_and_ps( maxO4, mask4 ), rD4 );
							const __m128 vmax4 = _mm_max_ps( st1, st2 ), vmin4 = _mm_min_ps( st1, st2 );
							const float tmax1 = tinybvh_min( LANE( vmax4, 0 ), tinybvh_min( LANE( vmax4, 1 ), LANE( vmax4, 2 ) ) );
							const float tmin1 = tinybvh_max( LANE( vmin4, 0 ), tinybvh_max( LANE( vmin4, 1 ), LANE( vmin4, 2 ) ) );
							if (tmax1 >= tmin1 && tmin1 < packet[rightLast].hit.t && tmax1 >= 0) break;
						}
						visitRight = rightLast >= rightFirst;
					}
				}
			}
			// process intersection result
			if (visitLeft && visitRight)
			{
				if (distLeft < distRight)
				{
					// push right, continue with left
					stack[stackPtr++] = node->leftFirst + 1;
					stack[stackPtr++] = (rightFirst << 8) + rightLast;
					node = left, first = leftFirst, last = leftLast;
				}
				else
				{
					// push left, continue with right
					stack[stackPtr++] = node->leftFirst;
					stack[stackPtr++] = (leftFirst << 8) + leftLast;
					node = right, first = rightFirst, last = rightLast;
				}
			}
			else if (visitLeft) // continue with left
				node = left, first = leftFirst, last = leftLast;
			else if (visitRight) // continue with right
				node = right, first = rightFirst, last = rightLast;
			else if (stackPtr == 0) break; else // pop
				last = stack[--stackPtr], node = bvhNode + stack[--stackPtr],
				first = last >> 8, last &= 255;
		}
	}
}

// Traverse the 'structure of arrays' BVH layout.
int32_t BVH_SoA::Intersect( Ray& ray ) const
{
	VALIDATE_RAY( ray );
	BVHNode* node = &bvhNode[0], * stack[64];
	const bvhvec4slice& verts = bvh.verts;
	const uint32_t* primIdx = bvh.primIdx;
	uint32_t stackPtr = 0;
	float cost = 0;
	const __m128 Ox4 = _mm_set1_ps( ray.O.x ), rDx4 = _mm_set1_ps( ray.rD.x );
	const __m128 Oy4 = _mm_set1_ps( ray.O.y ), rDy4 = _mm_set1_ps( ray.rD.y );
	const __m128 Oz4 = _mm_set1_ps( ray.O.z ), rDz4 = _mm_set1_ps( ray.rD.z );
	while (1)
	{
		cost += c_trav;
		if (node->isLeaf())
		{
			if (indexedEnabled && bvh.vertIdx != 0) for (uint32_t i = 0; i < node->triCount; i++, cost += c_int)
			{
				const uint32_t pi = primIdx[node->firstTri + i];
				const uint32_t i0 = bvh.vertIdx[pi * 3], i1 = bvh.vertIdx[pi * 3 + 1], i2 = bvh.vertIdx[pi * 3 + 2];
				IntersectTri( ray, pi, verts, i0, i1, i2 );
			}
			else for (uint32_t i = 0; i < node->triCount; i++, cost += c_int)
			{
				const uint32_t pi = primIdx[node->firstTri + i];
				IntersectTri( ray, pi, verts, pi * 3, pi * 3 + 1, pi * 3 + 2 );
			}
			if (stackPtr == 0) break; else node = stack[--stackPtr];
			continue;
		}
		__m128 x4 = _mm_mul_ps( _mm_sub_ps( node->xxxx, Ox4 ), rDx4 );
		__m128 y4 = _mm_mul_ps( _mm_sub_ps( node->yyyy, Oy4 ), rDy4 );
		__m128 z4 = _mm_mul_ps( _mm_sub_ps( node->zzzz, Oz4 ), rDz4 );
		// transpose
		__m128 t0 = _mm_unpacklo_ps( x4, y4 ), t2 = _mm_unpacklo_ps( z4, z4 );
		__m128 t1 = _mm_unpackhi_ps( x4, y4 ), t3 = _mm_unpackhi_ps( z4, z4 );
		const __m128 xyzw1a = _mm_shuffle_ps( t0, t2, _MM_SHUFFLE( 1, 0, 1, 0 ) );
		const __m128 xyzw2a = _mm_shuffle_ps( t0, t2, _MM_SHUFFLE( 3, 2, 3, 2 ) );
		const __m128 xyzw1b = _mm_shuffle_ps( t1, t3, _MM_SHUFFLE( 1, 0, 1, 0 ) );
		const __m128 xyzw2b = _mm_shuffle_ps( t1, t3, _MM_SHUFFLE( 3, 2, 3, 2 ) );
		// process
		const __m128 tmina4 = _mm_min_ps( xyzw1a, xyzw2a ), tmaxa4 = _mm_max_ps( xyzw1a, xyzw2a );
		const __m128 tminb4 = _mm_min_ps( xyzw1b, xyzw2b ), tmaxb4 = _mm_max_ps( xyzw1b, xyzw2b );
		// transpose back
		t0 = _mm_unpacklo_ps( tmina4, tmaxa4 ), t2 = _mm_unpacklo_ps( tminb4, tmaxb4 );
		t1 = _mm_unpackhi_ps( tmina4, tmaxa4 ), t3 = _mm_unpackhi_ps( tminb4, tmaxb4 );
		x4 = _mm_shuffle_ps( t0, t2, _MM_SHUFFLE( 1, 0, 1, 0 ) );
		y4 = _mm_shuffle_ps( t0, t2, _MM_SHUFFLE( 3, 2, 3, 2 ) );
		z4 = _mm_shuffle_ps( t1, t3, _MM_SHUFFLE( 1, 0, 1, 0 ) );
		uint32_t lidx = node->left, ridx = node->right;
		const __m128 min4 = _mm_max_ps( _mm_max_ps( _mm_max_ps( x4, y4 ), z4 ), _mm_setzero_ps() );
		const __m128 max4 = _mm_min_ps( _mm_min_ps( _mm_min_ps( x4, y4 ), z4 ), _mm_set1_ps( ray.hit.t ) );
		const float tmina_0 = LANE( min4, 0 ), tmaxa_1 = LANE( max4, 1 );
		const float tminb_2 = LANE( min4, 2 ), tmaxb_3 = LANE( max4, 3 );
		float dist1 = tmaxa_1 >= tmina_0 ? tmina_0 : BVH_FAR;
		float dist2 = tmaxb_3 >= tminb_2 ? tminb_2 : BVH_FAR;
		if (dist1 > dist2)
		{
			const float t = dist1; dist1 = dist2; dist2 = t;
			const uint32_t i = lidx; lidx = ridx; ridx = i;
		}
		if (dist1 == BVH_FAR)
		{
			if (stackPtr == 0) break; else node = stack[--stackPtr];
		}
		else
		{
			node = bvhNode + lidx;
			if (dist2 != BVH_FAR) stack[stackPtr++] = bvhNode + ridx;
		}
	}
	return (int32_t)cost;
}

// Find occlusions in the second alternative BVH layout (ALT_SOA).
bool BVH_SoA::IsOccluded( const Ray& ray ) const
{
	BVHNode* node = &bvhNode[0], * stack[64];
	const bvhvec4slice& verts = bvh.verts;
	const uint32_t* primIdx = bvh.primIdx;
	uint32_t stackPtr = 0;
	const __m128 Ox4 = _mm_set1_ps( ray.O.x ), rDx4 = _mm_set1_ps( ray.rD.x );
	const __m128 Oy4 = _mm_set1_ps( ray.O.y ), rDy4 = _mm_set1_ps( ray.rD.y );
	const __m128 Oz4 = _mm_set1_ps( ray.O.z ), rDz4 = _mm_set1_ps( ray.rD.z );
	while (1)
	{
		if (node->isLeaf())
		{
			if (indexedEnabled && bvh.vertIdx != 0) for (uint32_t i = 0; i < node->triCount; i++)
			{
				const uint32_t pi = primIdx[node->firstTri + i] * 3;
				const uint32_t i0 = bvh.vertIdx[pi], i1 = bvh.vertIdx[pi + 1], i2 = bvh.vertIdx[pi + 2];
				if (TriOccludes( ray, verts, i0, i1, i2 )) return true;
			}
			else for (uint32_t i = 0; i < node->triCount; i++)
			{
				const uint32_t pi = primIdx[node->firstTri + i] * 3;
				if (TriOccludes( ray, verts, pi, pi + 1, pi + 2 )) return true;
			}
			if (stackPtr == 0) break; else node = stack[--stackPtr];
			continue;
		}
		__m128 x4 = _mm_mul_ps( _mm_sub_ps( node->xxxx, Ox4 ), rDx4 );
		__m128 y4 = _mm_mul_ps( _mm_sub_ps( node->yyyy, Oy4 ), rDy4 );
		__m128 z4 = _mm_mul_ps( _mm_sub_ps( node->zzzz, Oz4 ), rDz4 );
		// transpose
		__m128 t0 = _mm_unpacklo_ps( x4, y4 ), t2 = _mm_unpacklo_ps( z4, z4 );
		__m128 t1 = _mm_unpackhi_ps( x4, y4 ), t3 = _mm_unpackhi_ps( z4, z4 );
		__m128 xyzw1a = _mm_shuffle_ps( t0, t2, _MM_SHUFFLE( 1, 0, 1, 0 ) );
		__m128 xyzw2a = _mm_shuffle_ps( t0, t2, _MM_SHUFFLE( 3, 2, 3, 2 ) );
		__m128 xyzw1b = _mm_shuffle_ps( t1, t3, _MM_SHUFFLE( 1, 0, 1, 0 ) );
		__m128 xyzw2b = _mm_shuffle_ps( t1, t3, _MM_SHUFFLE( 3, 2, 3, 2 ) );
		// process
		__m128 tmina4 = _mm_min_ps( xyzw1a, xyzw2a ), tmaxa4 = _mm_max_ps( xyzw1a, xyzw2a );
		__m128 tminb4 = _mm_min_ps( xyzw1b, xyzw2b ), tmaxb4 = _mm_max_ps( xyzw1b, xyzw2b );
		// transpose back
		t0 = _mm_unpacklo_ps( tmina4, tmaxa4 ), t2 = _mm_unpacklo_ps( tminb4, tmaxb4 );
		t1 = _mm_unpackhi_ps( tmina4, tmaxa4 ), t3 = _mm_unpackhi_ps( tminb4, tmaxb4 );
		x4 = _mm_shuffle_ps( t0, t2, _MM_SHUFFLE( 1, 0, 1, 0 ) );
		y4 = _mm_shuffle_ps( t0, t2, _MM_SHUFFLE( 3, 2, 3, 2 ) );
		z4 = _mm_shuffle_ps( t1, t3, _MM_SHUFFLE( 1, 0, 1, 0 ) );
		uint32_t lidx = node->left, ridx = node->right;
		const __m128 min4 = _mm_max_ps( _mm_max_ps( _mm_max_ps( x4, y4 ), z4 ), _mm_setzero_ps() );
		const __m128 max4 = _mm_min_ps( _mm_min_ps( _mm_min_ps( x4, y4 ), z4 ), _mm_set1_ps( ray.hit.t ) );
		const float tmina_0 = LANE( min4, 0 ), tmaxa_1 = LANE( max4, 1 );
		const float tminb_2 = LANE( min4, 2 ), tmaxb_3 = LANE( max4, 3 );
		float dist1 = tmaxa_1 >= tmina_0 ? tmina_0 : BVH_FAR;
		float dist2 = tmaxb_3 >= tminb_2 ? tminb_2 : BVH_FAR;
		if (dist1 > dist2)
		{
			float t = dist1; dist1 = dist2; dist2 = t;
			uint32_t i = lidx; lidx = ridx; ridx = i;
		}
		if (dist1 == BVH_FAR)
		{
			if (stackPtr == 0) break; else node = stack[--stackPtr];
		}
		else
		{
			node = bvhNode + lidx;
			if (dist2 != BVH_FAR) stack[stackPtr++] = bvhNode + ridx;
		}
	}
	return false;
}

// Intersect_CWBVH:
// Intersect a compressed 8-wide BVH with a ray. For debugging only, not efficient.
// Not technically limited to BVH_USEAVX, but __lzcnt and __popcnt will require
// exotic compiler flags (in combination with __builtin_ia32_lzcnt_u32), so... Since
// this is just here to test data before it goes to the GPU: MSVC-only for now.
#define STACK_POP() { ngroup = traversalStack[--stackPtr]; }
#define STACK_PUSH() { traversalStack[stackPtr++] = ngroup; }
inline uint32_t extract_byte( const uint32_t i, const uint32_t n ) { return (i >> (n * 8)) & 0xFF; }
inline uint32_t sign_extend_s8x4( const uint32_t i )
{
	// asm("prmt.b32 %0, %1, 0x0, 0x0000BA98;" : "=r"(v) : "r"(i)); // BA98: 1011`1010`1001`1000
	// with the given parameters, prmt will extend the sign to all bits in a byte.
	uint32_t b0 = (i & 0b10000000000000000000000000000000) ? 0xff000000 : 0;
	uint32_t b1 = (i & 0b00000000100000000000000000000000) ? 0x00ff0000 : 0;
	uint32_t b2 = (i & 0b00000000000000001000000000000000) ? 0x0000ff00 : 0;
	uint32_t b3 = (i & 0b00000000000000000000000010000000) ? 0x000000ff : 0;
	return b0 + b1 + b2 + b3; // probably can do better than this.
}
int32_t BVH8_CWBVH::Intersect( Ray& ray ) const
{
	bvhuint2 traversalStack[128];
	uint32_t hitAddr = 0, stackPtr = 0;
	bvhvec2 triangleuv( 0, 0 );
	const bvhvec4* blasNodes = bvh8Data, * blasTris = bvh8Tris;
	float tmin = 0, tmax = ray.hit.t;
	const uint32_t octinv = (7 - ((ray.D.x < 0 ? 4 : 0) | (ray.D.y < 0 ? 2 : 0) | (ray.D.z < 0 ? 1 : 0))) * 0x1010101;
	bvhuint2 ngroup = bvhuint2( 0, 0b10000000000000000000000000000000 ), tgroup = bvhuint2( 0 );
	do
	{
		if (ngroup.y > 0x00FFFFFF)
		{
			const uint32_t hits = ngroup.y, imask = ngroup.y;
			const uint32_t child_bit_index = __bfind( hits ), child_node_base_index = ngroup.x;
			ngroup.y &= ~(1 << child_bit_index);
			if (ngroup.y > 0x00FFFFFF) { STACK_PUSH( /* nodeGroup */ ); }
			{
				const uint32_t slot_index = (child_bit_index - 24) ^ (octinv & 255);
				const uint32_t relative_index = __popc( imask & ~(0xFFFFFFFF << slot_index) );
				const uint32_t child_node_index = child_node_base_index + relative_index;
				const bvhvec4 n0 = blasNodes[child_node_index * 5 + 0], n1 = blasNodes[child_node_index * 5 + 1];
				const bvhvec4 n2 = blasNodes[child_node_index * 5 + 2], n3 = blasNodes[child_node_index * 5 + 3];
				const bvhvec4 n4 = blasNodes[child_node_index * 5 + 4], p = n0;
				bvhint3 e;
				e.x = (int32_t) * ((int8_t*)&n0.w + 0), e.y = (int32_t) * ((int8_t*)&n0.w + 1), e.z = (int32_t) * ((int8_t*)&n0.w + 2);
				ngroup.x = as_uint( n1.x ), tgroup.x = as_uint( n1.y ), tgroup.y = 0;
				uint32_t hitmask = 0;
				const uint32_t vx = (e.x + 127) << 23u; const float adjusted_idirx = *(float*)&vx * ray.rD.x;
				const uint32_t vy = (e.y + 127) << 23u; const float adjusted_idiry = *(float*)&vy * ray.rD.y;
				const uint32_t vz = (e.z + 127) << 23u; const float adjusted_idirz = *(float*)&vz * ray.rD.z;
				const float origx = -(ray.O.x - p.x) * ray.rD.x;
				const float origy = -(ray.O.y - p.y) * ray.rD.y;
				const float origz = -(ray.O.z - p.z) * ray.rD.z;
				{	// First 4
					const uint32_t meta4 = *(uint32_t*)&n1.z, is_inner4 = (meta4 & (meta4 << 1)) & 0x10101010;
					const uint32_t inner_mask4 = sign_extend_s8x4( is_inner4 << 3 );
					const uint32_t bit_index4 = (meta4 ^ (octinv & inner_mask4)) & 0x1F1F1F1F;
					const uint32_t child_bits4 = (meta4 >> 5) & 0x07070707;
					uint32_t swizzledLox = (ray.rD.x < 0) ? *(uint32_t*)&n3.z : *(uint32_t*)&n2.x, swizzledHix = (ray.rD.x < 0) ? *(uint32_t*)&n2.x : *(uint32_t*)&n3.z;
					uint32_t swizzledLoy = (ray.rD.y < 0) ? *(uint32_t*)&n4.x : *(uint32_t*)&n2.z, swizzledHiy = (ray.rD.y < 0) ? *(uint32_t*)&n2.z : *(uint32_t*)&n4.x;
					uint32_t swizzledLoz = (ray.rD.z < 0) ? *(uint32_t*)&n4.z : *(uint32_t*)&n3.x, swizzledHiz = (ray.rD.z < 0) ? *(uint32_t*)&n3.x : *(uint32_t*)&n4.z;
					float tminx[4], tminy[4], tminz[4], tmaxx[4], tmaxy[4], tmaxz[4];
					tminx[0] = ((swizzledLox >> 0) & 0xFF) * adjusted_idirx + origx, tminx[1] = ((swizzledLox >> 8) & 0xFF) * adjusted_idirx + origx, tminx[2] = ((swizzledLox >> 16) & 0xFF) * adjusted_idirx + origx;
					tminx[3] = ((swizzledLox >> 24) & 0xFF) * adjusted_idirx + origx, tminy[0] = ((swizzledLoy >> 0) & 0xFF) * adjusted_idiry + origy, tminy[1] = ((swizzledLoy >> 8) & 0xFF) * adjusted_idiry + origy;
					tminy[2] = ((swizzledLoy >> 16) & 0xFF) * adjusted_idiry + origy, tminy[3] = ((swizzledLoy >> 24) & 0xFF) * adjusted_idiry + origy, tminz[0] = ((swizzledLoz >> 0) & 0xFF) * adjusted_idirz + origz;
					tminz[1] = ((swizzledLoz >> 8) & 0xFF) * adjusted_idirz + origz, tminz[2] = ((swizzledLoz >> 16) & 0xFF) * adjusted_idirz + origz, tminz[3] = ((swizzledLoz >> 24) & 0xFF) * adjusted_idirz + origz;
					tmaxx[0] = ((swizzledHix >> 0) & 0xFF) * adjusted_idirx + origx, tmaxx[1] = ((swizzledHix >> 8) & 0xFF) * adjusted_idirx + origx, tmaxx[2] = ((swizzledHix >> 16) & 0xFF) * adjusted_idirx + origx;
					tmaxx[3] = ((swizzledHix >> 24) & 0xFF) * adjusted_idirx + origx, tmaxy[0] = ((swizzledHiy >> 0) & 0xFF) * adjusted_idiry + origy, tmaxy[1] = ((swizzledHiy >> 8) & 0xFF) * adjusted_idiry + origy;
					tmaxy[2] = ((swizzledHiy >> 16) & 0xFF) * adjusted_idiry + origy, tmaxy[3] = ((swizzledHiy >> 24) & 0xFF) * adjusted_idiry + origy, tmaxz[0] = ((swizzledHiz >> 0) & 0xFF) * adjusted_idirz + origz;
					tmaxz[1] = ((swizzledHiz >> 8) & 0xFF) * adjusted_idirz + origz, tmaxz[2] = ((swizzledHiz >> 16) & 0xFF) * adjusted_idirz + origz, tmaxz[3] = ((swizzledHiz >> 24) & 0xFF) * adjusted_idirz + origz;
					for (int32_t i = 0; i < 4; i++)
					{
						// Use VMIN, VMAX to compute the slabs
						const float cmin = tinybvh_max( tinybvh_max( tinybvh_max( tminx[i], tminy[i] ), tminz[i] ), tmin );
						const float cmax = tinybvh_min( tinybvh_min( tinybvh_min( tmaxx[i], tmaxy[i] ), tmaxz[i] ), tmax );
						if (cmin <= cmax) hitmask |= extract_byte( child_bits4, i ) << extract_byte( bit_index4, i );
					}
				}
				{	// Second 4
					const uint32_t meta4 = *(uint32_t*)&n1.w, is_inner4 = (meta4 & (meta4 << 1)) & 0x10101010;
					const uint32_t inner_mask4 = sign_extend_s8x4( is_inner4 << 3 );
					const uint32_t bit_index4 = (meta4 ^ (octinv & inner_mask4)) & 0x1F1F1F1F;
					const uint32_t child_bits4 = (meta4 >> 5) & 0x07070707;
					uint32_t swizzledLox = (ray.rD.x < 0) ? *(uint32_t*)&n3.w : *(uint32_t*)&n2.y, swizzledHix = (ray.rD.x < 0) ? *(uint32_t*)&n2.y : *(uint32_t*)&n3.w;
					uint32_t swizzledLoy = (ray.rD.y < 0) ? *(uint32_t*)&n4.y : *(uint32_t*)&n2.w, swizzledHiy = (ray.rD.y < 0) ? *(uint32_t*)&n2.w : *(uint32_t*)&n4.y;
					uint32_t swizzledLoz = (ray.rD.z < 0) ? *(uint32_t*)&n4.w : *(uint32_t*)&n3.y, swizzledHiz = (ray.rD.z < 0) ? *(uint32_t*)&n3.y : *(uint32_t*)&n4.w;
					float tminx[4], tminy[4], tminz[4], tmaxx[4], tmaxy[4], tmaxz[4];
					tminx[0] = ((swizzledLox >> 0) & 0xFF) * adjusted_idirx + origx, tminx[1] = ((swizzledLox >> 8) & 0xFF) * adjusted_idirx + origx, tminx[2] = ((swizzledLox >> 16) & 0xFF) * adjusted_idirx + origx;
					tminx[3] = ((swizzledLox >> 24) & 0xFF) * adjusted_idirx + origx, tminy[0] = ((swizzledLoy >> 0) & 0xFF) * adjusted_idiry + origy, tminy[1] = ((swizzledLoy >> 8) & 0xFF) * adjusted_idiry + origy;
					tminy[2] = ((swizzledLoy >> 16) & 0xFF) * adjusted_idiry + origy, tminy[3] = ((swizzledLoy >> 24) & 0xFF) * adjusted_idiry + origy, tminz[0] = ((swizzledLoz >> 0) & 0xFF) * adjusted_idirz + origz;
					tminz[1] = ((swizzledLoz >> 8) & 0xFF) * adjusted_idirz + origz, tminz[2] = ((swizzledLoz >> 16) & 0xFF) * adjusted_idirz + origz, tminz[3] = ((swizzledLoz >> 24) & 0xFF) * adjusted_idirz + origz;
					tmaxx[0] = ((swizzledHix >> 0) & 0xFF) * adjusted_idirx + origx, tmaxx[1] = ((swizzledHix >> 8) & 0xFF) * adjusted_idirx + origx, tmaxx[2] = ((swizzledHix >> 16) & 0xFF) * adjusted_idirx + origx;
					tmaxx[3] = ((swizzledHix >> 24) & 0xFF) * adjusted_idirx + origx, tmaxy[0] = ((swizzledHiy >> 0) & 0xFF) * adjusted_idiry + origy, tmaxy[1] = ((swizzledHiy >> 8) & 0xFF) * adjusted_idiry + origy;
					tmaxy[2] = ((swizzledHiy >> 16) & 0xFF) * adjusted_idiry + origy, tmaxy[3] = ((swizzledHiy >> 24) & 0xFF) * adjusted_idiry + origy, tmaxz[0] = ((swizzledHiz >> 0) & 0xFF) * adjusted_idirz + origz;
					tmaxz[1] = ((swizzledHiz >> 8) & 0xFF) * adjusted_idirz + origz, tmaxz[2] = ((swizzledHiz >> 16) & 0xFF) * adjusted_idirz + origz, tmaxz[3] = ((swizzledHiz >> 24) & 0xFF) * adjusted_idirz + origz;
					for (int32_t i = 0; i < 4; i++)
					{
						const float cmin = tinybvh_max( tinybvh_max( tinybvh_max( tminx[i], tminy[i] ), tminz[i] ), tmin );
						const float cmax = tinybvh_min( tinybvh_min( tinybvh_min( tmaxx[i], tmaxy[i] ), tmaxz[i] ), tmax );
						if (cmin <= cmax) hitmask |= extract_byte( child_bits4, i ) << extract_byte( bit_index4, i );
					}
				}
				ngroup.y = (hitmask & 0xFF000000) | (as_uint( n0.w ) >> 24), tgroup.y = hitmask & 0x00FFFFFF;
			}
		}
		else tgroup = ngroup, ngroup = bvhuint2( 0 );
		while (tgroup.y != 0)
		{
			uint32_t triangleIndex = __bfind( tgroup.y );
			tgroup.y -= 1 << triangleIndex;
			int32_t triAddr = tgroup.x + triangleIndex * 3;
			const bvhvec3 e2 = bvhvec3( blasTris[triAddr + 0] ), e1 = bvhvec3( blasTris[triAddr + 1] );
			const bvhvec3 v0 = blasTris[triAddr + 2];
			MOLLER_TRUMBORE_TEST( tmax, continue );
			triangleuv = bvhvec2( u, v ), tmax = t;
			hitAddr = as_uint( blasTris[triAddr + 2].w );
		}
		if (ngroup.y > 0x00FFFFFF) continue;
		if (stackPtr > 0) { STACK_POP( /* nodeGroup */ ); }
		else
		{
			ray.hit.t = tmax;
			if (tmax < BVH_FAR) ray.hit.u = triangleuv.x, ray.hit.v = triangleuv.y, ray.hit.prim = hitAddr;
			break;
		}
	} while (true);
	return 0;
}

#ifdef BVH_USEAVX2

#define TO256(x) _mm256_cvtepu8_epi32( _mm_cvtsi64_si128( x ) )
ALIGNED( 64 ) static const __m256i idxLUT256[256] = {
	TO256( 506097522914230528 ), TO256( 1976943448883713 ), TO256( 1976943448883712 ), TO256( 7722435347202 ), TO256( 1976943448883456 ), TO256( 7722435347201 ), TO256(
	7722435347200 ), TO256( 30165763075 ), TO256( 1976943448817920 ), TO256( 7722435346945 ), TO256( 7722435346944 ), TO256( 30165763074 ), TO256( 7722435346688 ), TO256(
	30165763073 ), TO256( 30165763072 ), TO256( 117835012 ), TO256( 1976943432040704 ), TO256( 7722435281409 ), TO256( 7722435281408 ), TO256( 30165762818 ), TO256(
	7722435281152 ), TO256( 30165762817 ), TO256( 30165762816 ), TO256( 117835011 ), TO256( 7722435215616 ), TO256( 30165762561 ), TO256( 30165762560 ), TO256( 117835010 ), TO256(
	30165762304 ), TO256( 117835009 ), TO256( 117835008 ), TO256( 460293 ), TO256( 1976939137073408 ), TO256( 7722418504193 ), TO256( 7722418504192 ), TO256( 30165697282 ), TO256(
	7722418503936 ), TO256( 30165697281 ), TO256( 30165697280 ), TO256( 117834755 ), TO256( 7722418438400 ), TO256( 30165697025 ), TO256( 30165697024 ), TO256( 117834754 ), TO256(
	30165696768 ), TO256( 117834753 ), TO256( 117834752 ), TO256( 460292 ), TO256( 7722401661184 ), TO256( 30165631489 ), TO256( 30165631488 ), TO256( 117834498 ), TO256( 30165631232 ), TO256(
	117834497 ), TO256( 117834496 ), TO256( 460291 ), TO256( 30165565696 ), TO256( 117834241 ), TO256( 117834240 ), TO256( 460290 ), TO256( 117833984 ), TO256( 460289 ), TO256( 460288 ), TO256( 1798 ), TO256(
	1975839625445632 ), TO256( 7718123536897 ), TO256( 7718123536896 ), TO256( 30148920066 ), TO256( 7718123536640 ), TO256( 30148920065 ), TO256( 30148920064 ), TO256(
	117769219 ), TO256( 7718123471104 ), TO256( 30148919809 ), TO256( 30148919808 ), TO256( 117769218 ), TO256( 30148919552 ), TO256( 117769217 ), TO256( 117769216 ), TO256( 460036 ), TO256(
	7718106693888 ), TO256( 30148854273 ), TO256( 30148854272 ), TO256( 117768962 ), TO256( 30148854016 ), TO256( 117768961 ), TO256( 117768960 ), TO256( 460035 ), TO256( 30148788480 ), TO256(
	117768705 ), TO256( 117768704 ), TO256( 460034 ), TO256( 117768448 ), TO256( 460033 ), TO256( 460032 ), TO256( 1797 ), TO256( 7713811726592 ), TO256( 30132077057 ), TO256( 30132077056 ), TO256(
	117703426 ), TO256( 30132076800 ), TO256( 117703425 ), TO256( 117703424 ), TO256( 459779 ), TO256( 30132011264 ), TO256( 117703169 ), TO256( 117703168 ), TO256( 459778 ), TO256( 117702912 ), TO256(
	459777 ), TO256( 459776 ), TO256( 1796 ), TO256( 30115234048 ), TO256( 117637633 ), TO256( 117637632 ), TO256( 459522 ), TO256( 117637376 ), TO256( 459521 ), TO256( 459520 ), TO256( 1795 ), TO256( 117571840 ), TO256(
	459265 ), TO256( 459264 ), TO256( 1794 ), TO256( 459008 ), TO256( 1793 ), TO256( 1792 ), TO256( 7 ), TO256( 1694364648734976 ), TO256( 6618611909121 ), TO256( 6618611909120 ), TO256( 25853952770 ), TO256(
	6618611908864 ), TO256( 25853952769 ), TO256( 25853952768 ), TO256( 100992003 ), TO256( 6618611843328 ), TO256( 25853952513 ), TO256( 25853952512 ), TO256( 100992002 ), TO256(
	25853952256 ), TO256( 100992001 ), TO256( 100992000 ), TO256( 394500 ), TO256( 6618595066112 ), TO256( 25853886977 ), TO256( 25853886976 ), TO256( 100991746 ), TO256( 25853886720 ), TO256(
	100991745 ), TO256( 100991744 ), TO256( 394499 ), TO256( 25853821184 ), TO256( 100991489 ), TO256( 100991488 ), TO256( 394498 ), TO256( 100991232 ), TO256( 394497 ), TO256( 394496 ), TO256( 1541 ), TO256(
	6614300098816 ), TO256( 25837109761 ), TO256( 25837109760 ), TO256( 100926210 ), TO256( 25837109504 ), TO256( 100926209 ), TO256( 100926208 ), TO256( 394243 ), TO256( 25837043968 ), TO256(
	100925953 ), TO256( 100925952 ), TO256( 394242 ), TO256( 100925696 ), TO256( 394241 ), TO256( 394240 ), TO256( 1540 ), TO256( 25820266752 ), TO256( 100860417 ), TO256( 100860416 ), TO256( 393986 ), TO256(
	100860160 ), TO256( 393985 ), TO256( 393984 ), TO256( 1539 ), TO256( 100794624 ), TO256( 393729 ), TO256( 393728 ), TO256( 1538 ), TO256( 393472 ), TO256( 1537 ), TO256( 1536 ), TO256( 6 ), TO256( 5514788471040 ), TO256(
	21542142465 ), TO256( 21542142464 ), TO256( 84148994 ), TO256( 21542142208 ), TO256( 84148993 ), TO256( 84148992 ), TO256( 328707 ), TO256( 21542076672 ), TO256( 84148737 ), TO256(
	84148736 ), TO256( 328706 ), TO256( 84148480 ), TO256( 328705 ), TO256( 328704 ), TO256( 1284 ), TO256( 21525299456 ), TO256( 84083201 ), TO256( 84083200 ), TO256( 328450 ), TO256( 84082944 ), TO256( 328449 ), TO256(
	328448 ), TO256( 1283 ), TO256( 84017408 ), TO256( 328193 ), TO256( 328192 ), TO256( 1282 ), TO256( 327936 ), TO256( 1281 ), TO256( 1280 ), TO256( 5 ), TO256( 17230332160 ), TO256( 67305985 ), TO256( 67305984 ), TO256( 262914 ), TO256(
	67305728 ), TO256( 262913 ), TO256( 262912 ), TO256( 1027 ), TO256( 67240192 ), TO256( 262657 ), TO256( 262656 ), TO256( 1026 ), TO256( 262400 ), TO256( 1025 ), TO256( 1024 ), TO256( 4 ), TO256( 50462976 ), TO256( 197121 ), TO256(
	197120 ), TO256( 770 ), TO256( 196864 ), TO256( 769 ), TO256( 768 ), TO256( 3 ), TO256( 131328 ), TO256( 513 ), TO256( 512 ), TO256( 2 ), TO256( 256 ), TO256( 1 ), TO256( 0 ), TO256( 0 )
};

int32_t BVH8_CPU::Intersect( Ray& ray ) const
{
	VALIDATE_RAY( ray );
	const bool posX = ray.D.x >= 0, posY = ray.D.y >= 0, posZ = ray.D.z >= 0;
	if (!posX) goto negx;
	if (posY) { if (posZ) return Intersect<true, true, true>( ray ); else return Intersect<true, true, false>( ray ); }
	if (posZ) return Intersect<true, false, true>( ray ); else return Intersect<true, false, false>( ray );
negx:
	if (posY) { if (posZ) return Intersect<false, true, true>( ray ); else return Intersect<false, true, false>( ray ); }
	if (posZ) return Intersect<false, false, true>( ray ); else return Intersect<false, false, false>( ray );
}

float min8( const __m256 x )
{
	const __m128 hiQuad = _mm256_extractf128_ps( x, 1 ), loQuad = _mm256_castps256_ps128( x );
	const __m128 minQuad = _mm_min_ps( loQuad, hiQuad ), loDual = minQuad;
	const __m128 hiDual = _mm_movehl_ps( minQuad, minQuad ), minDual = _mm_min_ps( loDual, hiDual );
	const __m128 lo = minDual, hi = _mm_shuffle_ps( minDual, minDual, 1 );
	const __m128 res = _mm_min_ss( lo, hi );
	return _mm_cvtss_f32( res );
}

template <bool posX, bool posY, bool posZ> int32_t BVH8_CPU::Intersect( Ray& ray ) const
{
	ALIGNED( 64 ) int32_t nodeStack[256];
	ALIGNED( 64 ) float distStack[256];
	const __m256 zero8 = _mm256_setzero_ps();
	__m256 t8 = _mm256_set1_ps( ray.hit.t );
	ALIGNED( 64 ) int32_t stackPtr = 0, nodeIdx = 0;
	union ALIGNED( 32 ) { __m256i c8s; uint32_t cs[8]; };
	constexpr int signShift = (posX ? 3 : 0) + (posY ? 6 : 0) + (posZ ? 12 : 0);
	const __m256 rx8 = _mm256_set1_ps( ray.O.x * ray.rD.x ), rdx8 = _mm256_set1_ps( ray.rD.x );
	const __m256 ry8 = _mm256_set1_ps( ray.O.y * ray.rD.y ), rdy8 = _mm256_set1_ps( ray.rD.y );
	const __m256 rz8 = _mm256_set1_ps( ray.O.z * ray.rD.z ), rdz8 = _mm256_set1_ps( ray.rD.z );
	const __m128 ox4 = _mm_set1_ps( ray.O.x ), oy4 = _mm_set1_ps( ray.O.y ), oz4 = _mm_set1_ps( ray.O.z );
	const __m128 dx4 = _mm_set1_ps( ray.D.x ), dy4 = _mm_set1_ps( ray.D.y ), dz4 = _mm_set1_ps( ray.D.z );
	const __m128 one4 = _mm_set1_ps( 1 ), inf4 = _mm_set1_ps( 1e34f );
#ifdef _DEBUG
	// sorry, not even this can be tolerated in this function. Only in debug.
	uint32_t steps = 0;
#endif
	while (1)
	{
	#ifdef _DEBUG
		steps++;
	#endif
		while (!(nodeIdx & LEAF_BIT))
		{
			const BVHNode* n = (BVHNode*)(bvh8Data + nodeIdx);
			const __m256 tx1 = _mm256_fmsub_ps( posX ? n->xmin8 : n->xmax8, rdx8, rx8 );
			const __m256 ty1 = _mm256_fmsub_ps( posY ? n->ymin8 : n->ymax8, rdy8, ry8 );
			const __m256 tz1 = _mm256_fmsub_ps( posZ ? n->zmin8 : n->zmax8, rdz8, rz8 );
			const __m256 tx2 = _mm256_fmsub_ps( posX ? n->xmax8 : n->xmin8, rdx8, rx8 );
			const __m256 ty2 = _mm256_fmsub_ps( posY ? n->ymax8 : n->ymin8, rdy8, ry8 );
			const __m256 tz2 = _mm256_fmsub_ps( posZ ? n->zmax8 : n->zmin8, rdz8, rz8 );
			__m256 tmin = _mm256_max_ps( _mm256_max_ps( _mm256_max_ps( zero8, tx1 ), ty1 ), tz1 );
			__m256 tmax = _mm256_min_ps( _mm256_min_ps( _mm256_min_ps( tx2, t8 ), ty2 ), tz2 );
			const __m256i mask8 = _mm256_cmpgt_epi32( _mm256_castps_si256( tmin ), _mm256_castps_si256( tmax ) );
			const uint32_t mask = _mm256_movemask_ps( _mm256_castsi256_ps( mask8 ) );
			const uint32_t invalidNodes = __popc( mask );
			if (invalidNodes == 7)
			{
				const uint32_t lane = __bfind( 255 - mask );
				nodeIdx = ((uint32_t*)&n->child8)[lane];
			}
			else if (invalidNodes < 7)
			{
				const __m256i index = _mm256_srli_epi32( n->perm8, signShift );
				const uint32_t m = _mm256_movemask_ps( _mm256_castsi256_ps( _mm256_permutevar8x32_epi32( mask8, index ) ) );
				tmin = _mm256_permutevar8x32_ps( tmin, index );
				const __m256i cpi = idxLUT256[m];
				const __m256i c8 = _mm256_permutevar8x32_epi32( n->child8, index );
				const __m256 dist8 = _mm256_permutevar8x32_ps( tmin, cpi );
				const __m256i child8 = _mm256_permutevar8x32_epi32( c8, cpi );
				_mm256_storeu_si256( (__m256i*)(nodeStack + stackPtr), child8 );
				_mm256_storeu_ps( (float*)(distStack + stackPtr), dist8 );
				stackPtr += 7 - invalidNodes;
				nodeIdx = nodeStack[stackPtr];
			}
			else
			{
				if (!stackPtr) goto the_end;
				nodeIdx = nodeStack[--stackPtr];
			}
		}
		// Moeller-Trumbore ray/triangle intersection algorithm for four triangles
		uint32_t n;
		memcpy( &n, &nodeIdx, 4 );
		const BVHTri4Leaf* leaf = (BVHTri4Leaf*)(bvh8Data + (n & 0x1fffffff));
		const __m128 hx4 = _mm_fmsub_ps( dy4, leaf->e2z4, _mm_mul_ps( dz4, leaf->e2y4 ) );
		const __m128 hy4 = _mm_fmsub_ps( dz4, leaf->e2x4, _mm_mul_ps( dx4, leaf->e2z4 ) );
		const __m128 hz4 = _mm_fmsub_ps( dx4, leaf->e2y4, _mm_mul_ps( dy4, leaf->e2x4 ) );
		const __m128 sx4 = _mm_sub_ps( ox4, leaf->v0x4 ), sy4 = _mm_sub_ps( oy4, leaf->v0y4 );
		const __m128 sz4 = _mm_sub_ps( oz4, leaf->v0z4 );
		const __m128 det4 = _mm_fmadd_ps( leaf->e1z4, hz4, _mm_fmadd_ps( leaf->e1x4, hx4, _mm_mul_ps( leaf->e1y4, hy4 ) ) );
		const __m128 qz4 = _mm_fmsub_ps( sx4, leaf->e1y4, _mm_mul_ps( sy4, leaf->e1x4 ) );
		const __m128 qx4 = _mm_fmsub_ps( sy4, leaf->e1z4, _mm_mul_ps( sz4, leaf->e1y4 ) );
		const __m128 qy4 = _mm_fmsub_ps( sz4, leaf->e1x4, _mm_mul_ps( sx4, leaf->e1z4 ) );
		const __m128 inv_det4 = fastrcp4( det4 );
		const __m128 u4 = _mm_mul_ps( _mm_fmadd_ps( sz4, hz4, _mm_fmadd_ps( sx4, hx4, _mm_mul_ps( sy4, hy4 ) ) ), inv_det4 );
		const __m128 v4 = _mm_mul_ps( _mm_fmadd_ps( dz4, qz4, _mm_fmadd_ps( dx4, qx4, _mm_mul_ps( dy4, qy4 ) ) ), inv_det4 );
		const __m128 ta4 = _mm_mul_ps( _mm_fmadd_ps( leaf->e2z4, qz4, _mm_fmadd_ps( leaf->e2x4, qx4, _mm_mul_ps( leaf->e2y4, qy4 ) ) ), inv_det4 );
		const __m128 mask1 = _mm_cmpge_ps( u4, _mm_setzero_ps() ), mask2 = _mm_cmpge_ps( v4, _mm_setzero_ps() );
		const __m128 mask3 = _mm_cmple_ps( _mm_add_ps( u4, v4 ), one4 );
		const __m128 mask4 = _mm_cmpgt_ps( ta4, _mm_setzero_ps() );
		const __m128 mask5 = _mm_cmplt_ps( ta4, _mm256_extractf128_ps( t8, 0 ) );
		const __m128 combined = _mm_and_ps( _mm_and_ps( _mm_and_ps( mask1, mask2 ), _mm_and_ps( mask3, mask4 ) ), mask5 );
		if (_mm_movemask_ps( combined ))
		{
			const __m128 dist4 = _mm_blendv_ps( inf4, ta4, combined );
			// compute broadcasted horizontal minimum of dist4
			const __m128 a = _mm_min_ps( dist4, _mm_shuffle_ps( dist4, dist4, _MM_SHUFFLE( 2, 1, 0, 3 ) ) );
			const __m128 c = _mm_min_ps( a, _mm_shuffle_ps( a, a, _MM_SHUFFLE( 1, 0, 3, 2 ) ) );
			const uint32_t lane = __bfind( _mm_movemask_ps( _mm_cmpeq_ps( c, dist4 ) ) );
			// update hit record
			const __m128 _d4 = dist4;
			const float t = ((float*)&_d4)[lane];
			const __m128 _u4 = u4, _v4 = v4;
			ray.hit.t = t, ray.hit.u = ((float*)&_u4)[lane], ray.hit.v = ((float*)&_v4)[lane];
		#if INST_IDX_BITS == 32
			ray.hit.prim = leaf->primIdx[lane], ray.hit.inst = ray.instIdx;
		#else
			ray.hit.prim = leaf->primIdx[lane] + ray.instIdx;
		#endif
			t8 = _mm256_set1_ps( t );
			// compress stack
			uint32_t outStackPtr = 0;
			for (int32_t i = 0; i < stackPtr; i += 8)
			{
				__m256i node8 = _mm256_load_si256( (__m256i*)(nodeStack + i) );
				__m256 dist8 = _mm256_load_ps( (float*)(distStack + i) );
				const __m256i mask8 = _mm256_cmpgt_epi32( _mm256_castps_si256( dist8 ), _mm256_castps_si256( t8 ) );
				const uint32_t mask = _mm256_movemask_ps( _mm256_castsi256_ps( mask8 ) );
				const __m256i cpi = idxLUT256[mask];
				dist8 = _mm256_permutevar8x32_ps( dist8, cpi ), node8 = _mm256_permutevar8x32_epi32( node8, cpi );
				_mm256_storeu_ps( (float*)(distStack + outStackPtr), dist8 );
				_mm256_storeu_si256( (__m256i*)(nodeStack + outStackPtr), node8 );
				const int32_t numItems = tinybvh_min( 8, stackPtr - i ), validMask = (1 << numItems) - 1;
				outStackPtr += __popc( (255 - mask) & validMask );
			}
			stackPtr = outStackPtr;
		}
		if (!stackPtr) break;
		nodeIdx = nodeStack[--stackPtr];
	}
the_end:
#ifdef _DEBUG
	return steps;
#else
	return 0;
#endif
}

bool BVH8_CPU::IsOccluded( const Ray& ray ) const
{
	VALIDATE_RAY( ray );
	const bool posX = ray.D.x >= 0, posY = ray.D.y >= 0, posZ = ray.D.z >= 0;
	if (!posX) goto negx;
	if (posY) { if (posZ) return IsOccluded<true, true, true>( ray ); else return IsOccluded<true, true, false>( ray ); }
	if (posZ) return IsOccluded<true, false, true>( ray ); else return IsOccluded<true, false, false>( ray );
negx:
	if (posY) { if (posZ) return IsOccluded<false, true, true>( ray ); else return IsOccluded<false, true, false>( ray ); }
	if (posZ) return IsOccluded<false, false, true>( ray ); else return IsOccluded<false, false, false>( ray );
}

template <bool posX, bool posY, bool posZ> bool BVH8_CPU::IsOccluded( const Ray& ray ) const
{
	ALIGNED( 64 ) uint32_t nodeStack[256];
	ALIGNED( 64 ) int32_t stackPtr = 0, nodeIdx = 0;
	const __m256 t8 = _mm256_set1_ps( ray.hit.t );
	const __m256 rx8 = _mm256_set1_ps( ray.O.x * ray.rD.x ), rdx8 = _mm256_set1_ps( ray.rD.x );
	const __m256 ry8 = _mm256_set1_ps( ray.O.y * ray.rD.y ), rdy8 = _mm256_set1_ps( ray.rD.y );
	const __m256 rz8 = _mm256_set1_ps( ray.O.z * ray.rD.z ), rdz8 = _mm256_set1_ps( ray.rD.z );
	const __m128 ox4 = _mm_set1_ps( ray.O.x ), oy4 = _mm_set1_ps( ray.O.y ), oz4 = _mm_set1_ps( ray.O.z );
	const __m128 dx4 = _mm_set1_ps( ray.D.x ), dy4 = _mm_set1_ps( ray.D.y ), dz4 = _mm_set1_ps( ray.D.z );
	const __m128 epsNeg4 = _mm_set1_ps( -0.000001f ), eps4 = _mm_set1_ps( 0.000001f ), t4 = _mm_set1_ps( ray.hit.t );
	const __m128 one4 = _mm_set1_ps( 1.0f ), zero4 = _mm_setzero_ps();
	while (1)
	{
		while (!(nodeIdx & LEAF_BIT))
		{
			const BVHNode* n = (BVHNode*)(bvh8Data + nodeIdx);
			const __m256i c8 = n->child8;
			const __m256 tx1 = _mm256_fmsub_ps( posX ? n->xmin8 : n->xmax8, rdx8, rx8 );
			const __m256 ty1 = _mm256_fmsub_ps( posY ? n->ymin8 : n->ymax8, rdy8, ry8 );
			const __m256 tz1 = _mm256_fmsub_ps( posZ ? n->zmin8 : n->zmax8, rdz8, rz8 );
			const __m256 tx2 = _mm256_fmsub_ps( posX ? n->xmax8 : n->xmin8, rdx8, rx8 );
			const __m256 ty2 = _mm256_fmsub_ps( posY ? n->ymax8 : n->ymin8, rdy8, ry8 );
			const __m256 tz2 = _mm256_fmsub_ps( posZ ? n->zmax8 : n->zmin8, rdz8, rz8 );
			const __m256 tmin = _mm256_max_ps( _mm256_max_ps( _mm256_max_ps( _mm256_setzero_ps(), tx1 ), ty1 ), tz1 );
			const __m256 tmax = _mm256_min_ps( _mm256_min_ps( _mm256_min_ps( tx2, t8 ), ty2 ), tz2 );
			const __m256i mask8 = _mm256_cmpgt_epi32( _mm256_castps_si256( tmin ), _mm256_castps_si256( tmax ) );
			const uint32_t mask = _mm256_movemask_ps( _mm256_castsi256_ps( _mm256_or_si256( c8, mask8 ) ) );
			const uint32_t invalidNodes = __popc( mask );
			if (invalidNodes == 7)
			{
				const uint32_t lane = __bfind( 255 - mask );
				nodeIdx = ((uint32_t*)&n->child8)[lane];
			}
			else if (invalidNodes < 7)
			{
				const __m256i cpi = idxLUT256[mask];
				const __m256i child8 = _mm256_permutevar8x32_epi32( c8, cpi );
				_mm256_storeu_si256( (__m256i*)(nodeStack + stackPtr), child8 );
				stackPtr += 7 - invalidNodes;
				nodeIdx = nodeStack[stackPtr];
			}
			else
			{
				if (!stackPtr) return false;
				nodeIdx = nodeStack[--stackPtr];
			}
		}
		uint32_t n;
		memcpy( &n, &nodeIdx, 4 );
		// Moeller-Trumbore ray/triangle intersection algorithm for four triangles
		const BVHTri4Leaf* leaf = (BVHTri4Leaf*)(bvh8Data + (n & 0x1fffffff));
		const __m128 hx4 = _mm_fmsub_ps( dy4, leaf->e2z4, _mm_mul_ps( dz4, leaf->e2y4 ) );
		const __m128 hy4 = _mm_fmsub_ps( dz4, leaf->e2x4, _mm_mul_ps( dx4, leaf->e2z4 ) );
		const __m128 hz4 = _mm_fmsub_ps( dx4, leaf->e2y4, _mm_mul_ps( dy4, leaf->e2x4 ) );
		const __m128 sx4 = _mm_sub_ps( ox4, leaf->v0x4 );
		const __m128 sy4 = _mm_sub_ps( oy4, leaf->v0y4 );
		const __m128 sz4 = _mm_sub_ps( oz4, leaf->v0z4 );
		const __m128 det4 = _mm_fmadd_ps( leaf->e1z4, hz4, _mm_fmadd_ps( leaf->e1x4, hx4, _mm_mul_ps( leaf->e1y4, hy4 ) ) );
		const __m128 qz4 = _mm_fmsub_ps( sx4, leaf->e1y4, _mm_mul_ps( sy4, leaf->e1x4 ) );
		const __m128 qx4 = _mm_fmsub_ps( sy4, leaf->e1z4, _mm_mul_ps( sz4, leaf->e1y4 ) );
		const __m128 qy4 = _mm_fmsub_ps( sz4, leaf->e1x4, _mm_mul_ps( sx4, leaf->e1z4 ) );
		const __m128 inv_det4 = fastrcp4( det4 );
		const __m128 u4 = _mm_mul_ps( _mm_fmadd_ps( sz4, hz4, _mm_fmadd_ps( sx4, hx4, _mm_mul_ps( sy4, hy4 ) ) ), inv_det4 );
		const __m128 v4 = _mm_mul_ps( _mm_fmadd_ps( dz4, qz4, _mm_fmadd_ps( dx4, qx4, _mm_mul_ps( dy4, qy4 ) ) ), inv_det4 );
		const __m128 ta4 = _mm_mul_ps( _mm_fmadd_ps( leaf->e2z4, qz4, _mm_fmadd_ps( leaf->e2x4, qx4, _mm_mul_ps( leaf->e2y4, qy4 ) ) ), inv_det4 );
		const __m128 mask1 = _mm_cmpge_ps( u4, zero4 );
		const __m128 mask2 = _mm_cmpge_ps( v4, zero4 );
		const __m128 mask3 = _mm_cmple_ps( _mm_add_ps( u4, v4 ), one4 );
		const __m128 mask4 = _mm_cmplt_ps( ta4, t4 );
		const __m128 mask5 = _mm_cmpgt_ps( ta4, zero4 );
		__m128 combined = _mm_and_ps( _mm_and_ps( _mm_and_ps( mask1, mask2 ), _mm_and_ps( mask3, mask4 ) ), mask5 );
		if (_mm_movemask_ps( combined )) return true;
		if (!stackPtr) return false;
		nodeIdx = nodeStack[--stackPtr];
	}
}

#endif // BVH_USEAVX2

#endif // BVH_USEAVX

// ============================================================================
//
//        I M P L E M E N T A T I O N  -  A R M / N E O N  C O D E
//
// ============================================================================

#ifdef BVH_USENEON

#define ILANE(a,b) vgetq_lane_s32(a, b)

inline float halfArea( const float32x4_t a /* a contains extent of aabb */ )
{
	ALIGNED( 64 ) float v[4];
	vst1q_f32( v, a );
	return v[0] * v[1] + v[1] * v[2] + v[2] * v[3];
}
inline float halfArea( const float32x4x2_t& a /* a contains aabb itself, with min.xyz negated */ )
{
	ALIGNED( 64 ) float c[8];
	vst1q_f32( c, a.val[0] );
	vst1q_f32( c + 4, a.val[1] );

	float ex = c[4] + c[0], ey = c[5] + c[1], ez = c[6] + c[2];
	return ex * ey + ey * ez + ez * ex;
}

#define PROCESS_PLANE( a, pos, ANLR, lN, rN, lb, rb ) if (lN * rN != 0) { \
    ANLR = halfArea( lb ) * (float)lN + halfArea( rb ) * (float)rN; \
    const float C = c_trav + c_int * rSAV * ANLR; if (C < splitCost) \
    splitCost = C, bestAxis = a, bestPos = pos, bestLBox = lb, bestRBox = rb; }

void BVH::BuildNEON( const bvhvec4* vertices, const uint32_t primCount )
{
	// build the BVH with a continuous array of bvhvec4 vertices:
	// in this case, the stride for the slice is 16 bytes.
	BuildNEON( bvhvec4slice{ vertices, primCount * 3, sizeof( bvhvec4 ) } );
}
void BVH::BuildNEON( const bvhvec4slice& vertices )
{
	PrepareNEONBuild( vertices, 0, 0 );
	BuildNEON();
}
void BVH::BuildNEON( const bvhvec4* vertices, const uint32_t* indices, const uint32_t primCount )
{
	// build the BVH with an indexed array of bvhvec4 vertices.
	BuildNEON( bvhvec4slice{ vertices, primCount * 3, sizeof( bvhvec4 ) }, indices, primCount );
}
void BVH::BuildNEON( const bvhvec4slice& vertices, const uint32_t* indices, const uint32_t primCount )
{
	PrepareNEONBuild( vertices, indices, primCount );
	BuildNEON();
}
void BVH::PrepareNEONBuild( const bvhvec4slice& vertices, const uint32_t* indices, const uint32_t prims )
{
	BVH_FATAL_ERROR_IF( vertices.count == 0, "BVH::PrepareNEONBuild( .. ), primCount == 0." );
	BVH_FATAL_ERROR_IF( vertices.stride & 15, "BVH::PrepareNEONBuild( .. ), stride must be multiple of 16." );
	// some constants
	static const float32x4_t min4 = vdupq_n_f32( BVH_FAR ), max4 = vdupq_n_f32( -BVH_FAR );
	// reset node pool
	uint32_t primCount = prims > 0 ? prims : vertices.count / 3;
	const uint32_t spaceNeeded = primCount * 2;
	if (allocatedNodes < spaceNeeded)
	{
		AlignedFree( bvhNode );
		AlignedFree( primIdx );
		AlignedFree( fragment );
		primIdx = (uint32_t*)AlignedAlloc( primCount * sizeof( uint32_t ) );
		bvhNode = (BVHNode*)AlignedAlloc( spaceNeeded * sizeof( BVHNode ) );
		allocatedNodes = spaceNeeded;
		memset( &bvhNode[1], 0, 32 ); // avoid crash in refit.
		fragment = (Fragment*)AlignedAlloc( primCount * sizeof( Fragment ) );
	}
	else BVH_FATAL_ERROR_IF( !rebuildable, "BVH::BuildAVX( .. ), bvh not rebuildable." );
	verts = vertices; // note: we're not copying this data; don't delete.
	vertIdx = (uint32_t*)indices;
	triCount = idxCount = primCount;
	newNodePtr = 2;
	struct FragSSE { float32x4_t bmin4, bmax4; };
	FragSSE* frag4 = (FragSSE*)fragment;
	const float32x4_t* verts4 = (float32x4_t*)verts.data; // that's why it must be 16-byte aligned.
	// assign all triangles to the root node
	BVHNode& root = bvhNode[0];
	root.leftFirst = 0, root.triCount = triCount;
	// initialize fragments and update root bounds
	float32x4_t rootMin = min4, rootMax = max4;
	if (indices)
	{
		BVH_FATAL_ERROR_IF( vertices.count == 0, "BVH::PrepareAVXBuild( .. ), empty vertex slice." );
		BVH_FATAL_ERROR_IF( prims == 0, "BVH::PrepareAVXBuild( .. ), prims == 0." );
		// build the BVH over indexed triangles
		for (uint32_t i = 0; i < triCount; i++)
		{
			const uint32_t i0 = indices[i * 3], i1 = indices[i * 3 + 1], i2 = indices[i * 3 + 2];
			const float32x4_t v0 = verts4[i0], v1 = verts4[i1], v2 = verts4[i2];
			const float32x4_t t1 = vminq_f32( vminq_f32( v0, v1 ), v2 );
			const float32x4_t t2 = vmaxq_f32( vmaxq_f32( v0, v1 ), v2 );
			frag4[i].bmin4 = t1, frag4[i].bmax4 = t2, rootMin = vminq_f32( rootMin, t1 ), rootMax = vmaxq_f32( rootMax, t2 );
			primIdx[i] = i;
		}
	}
	else
	{
		BVH_FATAL_ERROR_IF( vertices.count == 0, "BVH::PrepareAVXBuild( .. ), empty vertex slice." );
		BVH_FATAL_ERROR_IF( prims != 0, "BVH::PrepareAVXBuild( .. ), indices == 0." );
		// build the BVH over a list of vertices: three per triangle
		for (uint32_t i = 0; i < triCount; i++)
		{
			const float32x4_t v0 = verts4[i * 3], v1 = verts4[i * 3 + 1], v2 = verts4[i * 3 + 2];
			const float32x4_t t1 = vminq_f32( vminq_f32( v0, v1 ), v2 );
			const float32x4_t t2 = vmaxq_f32( vmaxq_f32( v0, v1 ), v2 );
			frag4[i].bmin4 = t1, frag4[i].bmax4 = t2, rootMin = vminq_f32( rootMin, t1 ), rootMax = vmaxq_f32( rootMax, t2 );
			primIdx[i] = i;
		}
	}
	root.aabbMin = *(bvhvec3*)&rootMin, root.aabbMax = *(bvhvec3*)&rootMax;
	bvh_over_indices = indices != nullptr;
}

inline float32x4x2_t _mm256_set1_ps( float v )
{
	float32x4_t v4 = vdupq_n_f32( v );
	return float32x4x2_t{ v4, v4 };
}

inline float32x4x2_t _mm256_and_ps( float32x4x2_t v0, float32x4x2_t v1 )
{
	float32x4_t r0 = vandq_s32( v0.val[0], v1.val[0] );
	float32x4_t r1 = vandq_s32( v0.val[1], v1.val[1] );
	return float32x4x2_t{ r0, r1 };
}

inline float32x4x2_t _mm256_max_ps( float32x4x2_t v0, float32x4x2_t v1 )
{
	float32x4_t r0 = vmaxq_f32( v0.val[0], v1.val[0] );
	float32x4_t r1 = vmaxq_f32( v0.val[1], v1.val[1] );
	return float32x4x2_t{ r0, r1 };
}

inline float32x4x2_t _mm256_xor_ps( float32x4x2_t v0, float32x4x2_t v1 )
{
	float32x4_t r0 = veorq_s32( v0.val[0], v1.val[0] );
	float32x4_t r1 = veorq_s32( v0.val[1], v1.val[1] );
	return float32x4x2_t{ r0, r1 };
}

void BVH::BuildNEON()
{
	// aligned data
	ALIGNED( 64 ) float32x4x2_t binbox[3 * AVXBINS];            // 768 bytes
	ALIGNED( 64 ) float32x4x2_t binboxOrig[3 * AVXBINS];        // 768 bytes
	ALIGNED( 64 ) uint32_t count[3][AVXBINS]{};            // 96 bytes
	ALIGNED( 64 ) float32x4x2_t bestLBox, bestRBox;            // 64 bytes
	// some constants
	static const float32x4_t half4 = vdupq_n_f32( 0.5f );
	static const float32x4_t two4 = vdupq_n_f32( 2.0f ), min1 = vdupq_n_f32( -1 );
	static const int32x4_t maxbin4 = vdupq_n_s32( 7 );
	static const float32x4_t mask3 = vceqq_s32( SIMD_SETRVEC( 0, 0, 0, 1 ), vdupq_n_f32( 0 ) );
	static const float32x4_t binmul3 = vdupq_n_f32( AVXBINS * 0.49999f );
	static const float32x4x2_t max8 = _mm256_set1_ps( -BVH_FAR ), mask6 = { mask3, mask3 };
	static const float32x4_t signFlip4 = SIMD_SETRVEC( -0.0f, -0.0f, -0.0f, 0.0f );
	static const float32x4x2_t signFlip8 = { signFlip4, vdupq_n_f32( 0 ) };
	for (uint32_t i = 0; i < 3 * AVXBINS; i++) binboxOrig[i] = max8; // binbox initialization template
	struct FragSSE { float32x4_t bmin4, bmax4; };
	FragSSE* frag4 = (FragSSE*)fragment;
	float32x4x2_t* frag8 = (float32x4x2_t*)fragment;
	// subdivide recursively
	ALIGNED( 64 ) uint32_t task[128], taskCount = 0, nodeIdx = 0;
	BVHNode& root = bvhNode[0];
	const bvhvec3 minDim = (root.aabbMax - root.aabbMin) * 1e-7f;
	while (1)
	{
		while (1)
		{
			BVHNode& node = bvhNode[nodeIdx];
			float32x4_t* node4 = (float32x4_t*)&bvhNode[nodeIdx];
			// find optimal object split
			const float32x4_t d4 = vbslq_f32( vshrq_n_s32( mask3, 31 ), vsubq_f32( node4[1], node4[0] ), min1 );
			const float32x4_t nmin4 = vmulq_f32( vandq_s32( node4[0], mask3 ), two4 );
			const float32x4_t rpd4 = vandq_s32( vdivq_f32( binmul3, d4 ), vmvnq_u32( vceqq_f32( d4, vdupq_n_f32( 0 ) ) ) );
			// implementation of Section 4.1 of "Parallel Spatial Splits in Bounding Volume Hierarchies":
			// main loop operates on two fragments to minimize dependencies and maximize ILP.
			uint32_t fi = primIdx[node.leftFirst];
			memset( count, 0, sizeof( count ) );
			float32x4x2_t r0, r1, r2, f = _mm256_xor_ps( _mm256_and_ps( frag8[fi], mask6 ), signFlip8 );
			const float32x4_t fmin = vandq_u32( frag4[fi].bmin4, mask3 ), fmax = vandq_u32( frag4[fi].bmax4, mask3 );
			const int32x4_t bi4 = vcvtq_s32_f32( vrndnq_f32( vsubq_f32( vmulq_f32( vsubq_f32( vaddq_f32( frag4[fi].bmax4, frag4[fi].bmin4 ), nmin4 ), rpd4 ), half4 ) ) );
			const int32x4_t b4c = vmaxq_s32( vminq_s32( bi4, maxbin4 ), vdupq_n_s32( 0 ) ); // clamp needed after all
			memcpy( binbox, binboxOrig, sizeof( binbox ) );
			uint32_t i0 = ILANE( b4c, 0 ), i1 = ILANE( b4c, 1 ), i2 = ILANE( b4c, 2 ), * ti = primIdx + node.leftFirst + 1;
			for (uint32_t i = 0; i < node.triCount - 1; i++)
			{
				uint32_t fid = *ti++;
				//            #if defined __GNUC__ || _MSC_VER < 1920
				//                if (fid > triCount) fid = triCount - 1; // never happens but g++ *and* vs2017 need this to not crash...
				//            #endif
				const float32x4x2_t b0 = binbox[i0], b1 = binbox[AVXBINS + i1], b2 = binbox[2 * AVXBINS + i2];
				const float32x4_t frmin = vandq_u32( frag4[fid].bmin4, mask3 ), frmax = vandq_u32( frag4[fid].bmax4, mask3 );
				r0 = _mm256_max_ps( b0, f ), r1 = _mm256_max_ps( b1, f ), r2 = _mm256_max_ps( b2, f );
				const int32x4_t b4 = vcvtq_s32_f32( vrndnq_f32( (vsubq_f32( vmulq_f32( vsubq_f32( vaddq_f32( frmax, frmin ), nmin4 ), rpd4 ), half4 )) ) );
				const int32x4_t bc4 = vmaxq_s32( vminq_s32( b4, maxbin4 ), vdupq_n_s32( 0 ) ); // clamp needed after all
				f = _mm256_xor_ps( _mm256_and_ps( frag8[fid], mask6 ), signFlip8 ), count[0][i0]++, count[1][i1]++, count[2][i2]++;
				binbox[i0] = r0, i0 = ILANE( bc4, 0 );
				binbox[AVXBINS + i1] = r1, i1 = ILANE( bc4, 1 );
				binbox[2 * AVXBINS + i2] = r2, i2 = ILANE( bc4, 2 );
			}
			// final business for final fragment
			const float32x4x2_t b0 = binbox[i0], b1 = binbox[AVXBINS + i1], b2 = binbox[2 * AVXBINS + i2];
			count[0][i0]++, count[1][i1]++, count[2][i2]++;
			r0 = _mm256_max_ps( b0, f ), r1 = _mm256_max_ps( b1, f ), r2 = _mm256_max_ps( b2, f );
			binbox[i0] = r0, binbox[AVXBINS + i1] = r1, binbox[2 * AVXBINS + i2] = r2;
			// calculate per-split totals
			float splitCost = BVH_FAR, rSAV = 1.0f / node.SurfaceArea();
			uint32_t bestAxis = 0, bestPos = 0, n = newNodePtr, j = node.leftFirst + node.triCount, src = node.leftFirst;
			const float32x4x2_t* bb = binbox;
			for (int32_t a = 0; a < 3; a++, bb += AVXBINS) if ((node.aabbMax[a] - node.aabbMin[a]) > minDim[a])
			{
				// hardcoded bin processing for AVXBINS == 8
				assert( AVXBINS == 8 );
				const uint32_t lN0 = count[a][0], rN0 = count[a][7];
				const float32x4x2_t lb0 = bb[0], rb0 = bb[7];
				const uint32_t lN1 = lN0 + count[a][1], rN1 = rN0 + count[a][6], lN2 = lN1 + count[a][2];
				const uint32_t rN2 = rN1 + count[a][5], lN3 = lN2 + count[a][3], rN3 = rN2 + count[a][4];
				const float32x4x2_t lb1 = _mm256_max_ps( lb0, bb[1] ), rb1 = _mm256_max_ps( rb0, bb[6] );
				const float32x4x2_t lb2 = _mm256_max_ps( lb1, bb[2] ), rb2 = _mm256_max_ps( rb1, bb[5] );
				const float32x4x2_t lb3 = _mm256_max_ps( lb2, bb[3] ), rb3 = _mm256_max_ps( rb2, bb[4] );
				const uint32_t lN4 = lN3 + count[a][4], rN4 = rN3 + count[a][3], lN5 = lN4 + count[a][5];
				const uint32_t rN5 = rN4 + count[a][2], lN6 = lN5 + count[a][6], rN6 = rN5 + count[a][1];
				const float32x4x2_t lb4 = _mm256_max_ps( lb3, bb[4] ), rb4 = _mm256_max_ps( rb3, bb[3] );
				const float32x4x2_t lb5 = _mm256_max_ps( lb4, bb[5] ), rb5 = _mm256_max_ps( rb4, bb[2] );
				const float32x4x2_t lb6 = _mm256_max_ps( lb5, bb[6] ), rb6 = _mm256_max_ps( rb5, bb[1] );
				float ANLR3 = BVH_FAR; PROCESS_PLANE( a, 3, ANLR3, lN3, rN3, lb3, rb3 ); // most likely split
				float ANLR2 = BVH_FAR; PROCESS_PLANE( a, 2, ANLR2, lN2, rN4, lb2, rb4 );
				float ANLR4 = BVH_FAR; PROCESS_PLANE( a, 4, ANLR4, lN4, rN2, lb4, rb2 );
				float ANLR5 = BVH_FAR; PROCESS_PLANE( a, 5, ANLR5, lN5, rN1, lb5, rb1 );
				float ANLR1 = BVH_FAR; PROCESS_PLANE( a, 1, ANLR1, lN1, rN5, lb1, rb5 );
				float ANLR0 = BVH_FAR; PROCESS_PLANE( a, 0, ANLR0, lN0, rN6, lb0, rb6 );
				float ANLR6 = BVH_FAR; PROCESS_PLANE( a, 6, ANLR6, lN6, rN0, lb6, rb0 ); // least likely split
			}
			float noSplitCost = (float)node.triCount * c_int;
			if (splitCost >= noSplitCost) break; // not splitting is better.
			// in-place partition
			const float rpd = (*(bvhvec3*)&rpd4)[bestAxis], nmin = (*(bvhvec3*)&nmin4)[bestAxis];
			uint32_t t, fr = primIdx[src];
			for (uint32_t i = 0; i < node.triCount; i++)
			{
				const uint32_t bi = (uint32_t)((fragment[fr].bmax[bestAxis] + fragment[fr].bmin[bestAxis] - nmin) * rpd);
				if (bi <= bestPos) fr = primIdx[++src]; else t = fr, fr = primIdx[src] = primIdx[--j], primIdx[j] = t;
			}
			// create child nodes and recurse
			const uint32_t leftCount = src - node.leftFirst, rightCount = node.triCount - leftCount;
			if (leftCount == 0 || rightCount == 0 || taskCount == BVH_NUM_ELEMS( task )) break; // should not happen.
			*(float32x4x2_t*)&bvhNode[n] = _mm256_xor_ps( bestLBox, signFlip8 );
			bvhNode[n].leftFirst = node.leftFirst, bvhNode[n].triCount = leftCount;
			node.leftFirst = n++, node.triCount = 0, newNodePtr += 2;
			*(float32x4x2_t*)&bvhNode[n] = _mm256_xor_ps( bestRBox, signFlip8 );
			bvhNode[n].leftFirst = j, bvhNode[n].triCount = rightCount;
			task[taskCount++] = n, nodeIdx = n - 1;
		}
		// fetch subdivision task from stack
		if (taskCount == 0) break; else nodeIdx = task[--taskCount];
	}
	// all done.
	aabbMin = bvhNode[0].aabbMin, aabbMax = bvhNode[0].aabbMax;
	refittable = true; // not using spatial splits: can refit this BVH
	may_have_holes = false; // the AVX builder produces a continuous list of nodes
	usedNodes = newNodePtr;
}

// Traverse the second alternative BVH layout (ALT_SOA).
int32_t BVH_SoA::Intersect( Ray& ray ) const
{
	VALIDATE_RAY( ray );
	BVHNode* node = &bvhNode[0], * stack[64];
	const bvhvec4slice& verts = bvh.verts;
	const uint32_t* primIdx = bvh.primIdx;
	uint32_t stackPtr = 0;
	float cost = 0;
	const float32x4_t Ox4 = vdupq_n_f32( ray.O.x ), rDx4 = vdupq_n_f32( ray.rD.x );
	const float32x4_t Oy4 = vdupq_n_f32( ray.O.y ), rDy4 = vdupq_n_f32( ray.rD.y );
	const float32x4_t Oz4 = vdupq_n_f32( ray.O.z ), rDz4 = vdupq_n_f32( ray.rD.z );
	// const float32x4_t inf4 = vdupq_n_f32( BVH_FAR );
	while (1)
	{
		cost += c_trav;
		if (node->isLeaf())
		{
			for (uint32_t i = 0; i < node->triCount; i++, cost += c_int)
			{
				const uint32_t tidx = primIdx[node->firstTri + i], vertIdx = tidx * 3;
<<<<<<< HEAD
				const bvhvec4 v0_ = verts[vertIdx];
				const bvhvec3 v0 = v0_, e1 = verts[vertIdx + 1] - v0_, e2 = verts[vertIdx + 2] - v0_;
=======
				const bvhvec3 v0 = verts[vertIdx];
				const bvhvec3 e1 = bvhvec3( verts[vertIdx + 1] ) - v0;
				const bvhvec3 e2 = bvhvec3( verts[vertIdx + 2] ) - v0;
>>>>>>> f85caa3d
				MOLLER_TRUMBORE_TEST( ray.hit.t, continue );
				ray.hit.t = t, ray.hit.u = u, ray.hit.v = v, ray.hit.prim = tidx;
			}
			if (stackPtr == 0) break; else node = stack[--stackPtr];
			continue;
		}
		float32x4_t x4 = vmulq_f32( vsubq_f32( node->xxxx, Ox4 ), rDx4 );
		float32x4_t y4 = vmulq_f32( vsubq_f32( node->yyyy, Oy4 ), rDy4 );
		float32x4_t z4 = vmulq_f32( vsubq_f32( node->zzzz, Oz4 ), rDz4 );
		// transpose
		float32x4_t t0 = vzip1q_f32( x4, y4 ), t2 = vzip1q_f32( z4, z4 );
		float32x4_t t1 = vzip2q_f32( x4, y4 ), t3 = vzip2q_f32( z4, z4 );
		float32x4_t xyzw1a = vcombine_f32( vget_low_f32( t0 ), vget_low_f32( t2 ) );
		float32x4_t xyzw2a = vcombine_f32( vget_high_f32( t0 ), vget_high_f32( t2 ) );
		float32x4_t xyzw1b = vcombine_f32( vget_low_f32( t1 ), vget_low_f32( t3 ) );
		float32x4_t xyzw2b = vcombine_f32( vget_high_f32( t1 ), vget_high_f32( t3 ) );
		// process
		float32x4_t tmina4 = vminq_f32( xyzw1a, xyzw2a ), tmaxa4 = vmaxq_f32( xyzw1a, xyzw2a );
		float32x4_t tminb4 = vminq_f32( xyzw1b, xyzw2b ), tmaxb4 = vmaxq_f32( xyzw1b, xyzw2b );
		// transpose back
		t0 = vzip1q_f32( tmina4, tmaxa4 ), t2 = vzip1q_f32( tminb4, tmaxb4 );
		t1 = vzip2q_f32( tmina4, tmaxa4 ), t3 = vzip2q_f32( tminb4, tmaxb4 );
		x4 = vcombine_f32( vget_low_f32( t0 ), vget_low_f32( t2 ) );
		y4 = vcombine_f32( vget_high_f32( t0 ), vget_high_f32( t2 ) );
		z4 = vcombine_f32( vget_low_f32( t1 ), vget_low_f32( t3 ) );
		uint32_t lidx = node->left, ridx = node->right;
		const float32x4_t min4 = vmaxq_f32( vmaxq_f32( vmaxq_f32( x4, y4 ), z4 ), vdupq_n_f32( 0 ) );
		const float32x4_t max4 = vminq_f32( vminq_f32( vminq_f32( x4, y4 ), z4 ), vdupq_n_f32( ray.hit.t ) );
		const float tmina_0 = vgetq_lane_f32( min4, 0 ), tmaxa_1 = vgetq_lane_f32( max4, 1 );
		const float tminb_2 = vgetq_lane_f32( min4, 2 ), tmaxb_3 = vgetq_lane_f32( max4, 3 );
		float dist1 = tmaxa_1 >= tmina_0 ? tmina_0 : BVH_FAR;
		float dist2 = tmaxb_3 >= tminb_2 ? tminb_2 : BVH_FAR;
		if (dist1 > dist2)
		{
			float t = dist1; dist1 = dist2; dist2 = t;
			uint32_t i = lidx; lidx = ridx; ridx = i;
		}
		if (dist1 == BVH_FAR)
		{
			if (stackPtr == 0) break; else node = stack[--stackPtr];
		}
		else
		{
			node = bvhNode + lidx;
			if (dist2 != BVH_FAR) stack[stackPtr++] = bvhNode + ridx;
		}
	}
	return (int32_t)cost;
}

bool BVH_SoA::IsOccluded( const Ray& ray ) const
{
	BVHNode* node = &bvhNode[0], * stack[64];
	const bvhvec4slice& verts = bvh.verts;
	const uint32_t* primIdx = bvh.primIdx;
	uint32_t stackPtr = 0;
	const float32x4_t Ox4 = vdupq_n_f32( ray.O.x ), rDx4 = vdupq_n_f32( ray.rD.x );
	const float32x4_t Oy4 = vdupq_n_f32( ray.O.y ), rDy4 = vdupq_n_f32( ray.rD.y );
	const float32x4_t Oz4 = vdupq_n_f32( ray.O.z ), rDz4 = vdupq_n_f32( ray.rD.z );
	while (1)
	{
		if (node->isLeaf())
		{
			for (uint32_t i = 0; i < node->triCount; i++)
			{
				const uint32_t tidx = primIdx[node->firstTri + i], vertIdx = tidx * 3;
<<<<<<< HEAD
				const bvhvec4 v0_ = verts[vertIdx];
				const bvhvec3 v0 = v0_, e1 = verts[vertIdx + 1] - v0_, e2 = verts[vertIdx + 2] - v0_;
=======
				const bvhvec3 v0 = verts[vertIdx];
				const bvhvec3 e1 = bvhvec3( verts[vertIdx + 1] ) - v0;
				const bvhvec3 e2 = bvhvec3( verts[vertIdx + 2] ) - v0;
>>>>>>> f85caa3d
				MOLLER_TRUMBORE_TEST( ray.hit.t, continue );
				return true;
			}
			if (stackPtr == 0) break; else node = stack[--stackPtr];
			continue;
		}
		float32x4_t x4 = vmulq_f32( vsubq_f32( node->xxxx, Ox4 ), rDx4 );
		float32x4_t y4 = vmulq_f32( vsubq_f32( node->yyyy, Oy4 ), rDy4 );
		float32x4_t z4 = vmulq_f32( vsubq_f32( node->zzzz, Oz4 ), rDz4 );
		// transpose
		float32x4_t t0 = vzip1q_f32( x4, y4 ), t2 = vzip1q_f32( z4, z4 );
		float32x4_t t1 = vzip2q_f32( x4, y4 ), t3 = vzip2q_f32( z4, z4 );
		float32x4_t xyzw1a = vcombine_f32( vget_low_f32( t0 ), vget_low_f32( t2 ) );
		float32x4_t xyzw2a = vcombine_f32( vget_high_f32( t0 ), vget_high_f32( t2 ) );
		float32x4_t xyzw1b = vcombine_f32( vget_low_f32( t1 ), vget_low_f32( t3 ) );
		float32x4_t xyzw2b = vcombine_f32( vget_high_f32( t1 ), vget_high_f32( t3 ) );
		// process
		float32x4_t tmina4 = vminq_f32( xyzw1a, xyzw2a ), tmaxa4 = vmaxq_f32( xyzw1a, xyzw2a );
		float32x4_t tminb4 = vminq_f32( xyzw1b, xyzw2b ), tmaxb4 = vmaxq_f32( xyzw1b, xyzw2b );
		// transpose back
		t0 = vzip1q_f32( tmina4, tmaxa4 ), t2 = vzip1q_f32( tminb4, tmaxb4 );
		t1 = vzip2q_f32( tmina4, tmaxa4 ), t3 = vzip2q_f32( tminb4, tmaxb4 );
		x4 = vcombine_f32( vget_low_f32( t0 ), vget_low_f32( t2 ) );
		y4 = vcombine_f32( vget_high_f32( t0 ), vget_high_f32( t2 ) );
		z4 = vcombine_f32( vget_low_f32( t1 ), vget_low_f32( t3 ) );
		uint32_t lidx = node->left, ridx = node->right;
		const float32x4_t min4 = vmaxq_f32( vmaxq_f32( vmaxq_f32( x4, y4 ), z4 ), vdupq_n_f32( 0 ) );
		const float32x4_t max4 = vminq_f32( vminq_f32( vminq_f32( x4, y4 ), z4 ), vdupq_n_f32( ray.hit.t ) );
		const float tmina_0 = vgetq_lane_f32( min4, 0 ), tmaxa_1 = vgetq_lane_f32( max4, 1 );
		const float tminb_2 = vgetq_lane_f32( min4, 2 ), tmaxb_3 = vgetq_lane_f32( max4, 3 );
		float dist1 = tmaxa_1 >= tmina_0 ? tmina_0 : BVH_FAR;
		float dist2 = tmaxb_3 >= tminb_2 ? tminb_2 : BVH_FAR;
		if (dist1 > dist2)
		{
			float t = dist1; dist1 = dist2; dist2 = t;
			uint32_t i = lidx; lidx = ridx; ridx = i;
		}
		if (dist1 == BVH_FAR)
		{
			if (stackPtr == 0) break; else node = stack[--stackPtr];
		}
		else
		{
			node = bvhNode + lidx;
			if (dist2 != BVH_FAR) stack[stackPtr++] = bvhNode + ridx;
		}
	}
	return false;
}

#endif // BVH_USENEON

// ============================================================================
//
//        D O U B L E   P R E C I S I O N   S U P P O R T
//
// ============================================================================

#ifdef DOUBLE_PRECISION_SUPPORT

// Destructor
BVH_Double::~BVH_Double()
{
	AlignedFree( fragment );
	AlignedFree( bvhNode );
	AlignedFree( primIdx );
}

void BVH_Double::Build( void (*customGetAABB)(const uint64_t, bvhdbl3&, bvhdbl3&), const uint64_t primCount )
{
	BVH_FATAL_ERROR_IF( primCount == 0, "BVH_Double::Build( void (*customGetAABB)( .. ), instCount ), instCount == 0." );
	triCount = idxCount = primCount;
	const uint64_t spaceNeeded = primCount * 2; // upper limit
	if (allocatedNodes < spaceNeeded)
	{
		AlignedFree( bvhNode );
		AlignedFree( primIdx );
		AlignedFree( fragment );
		bvhNode = (BVHNode*)AlignedAlloc( spaceNeeded * sizeof( BVHNode ) );
		allocatedNodes = spaceNeeded;
		primIdx = (uint64_t*)AlignedAlloc( primCount * sizeof( uint64_t ) );
		fragment = (Fragment*)AlignedAlloc( primCount * sizeof( Fragment ) );
	}
	// copy relevant data from instance array
	BVHNode& root = bvhNode[0];
	root.leftFirst = 0, root.triCount = primCount, root.aabbMin = bvhvec3( BVH_FAR ), root.aabbMax = bvhvec3( -BVH_FAR );
	for (uint32_t i = 0; i < primCount; i++)
	{
		customGetAABB( i, fragment[i].bmin, fragment[i].bmax );
		root.aabbMin = tinybvh_min( root.aabbMin, fragment[i].bmin ), fragment[i].primIdx = i;
		root.aabbMax = tinybvh_max( root.aabbMax, fragment[i].bmax ), primIdx[i] = i;
	}
	// start build
	newNodePtr = 1;
	Build(); // or BuildAVX, for large TLAS.
}

void BVH_Double::Build( BLASInstanceEx* bvhs, const uint64_t instCount, BVH_Double** blasses, const uint64_t bCount )
{
	BVH_FATAL_ERROR_IF( instCount == 0, "BVH_Double::Build( BLASInstanceEx*, instCount ), instCount == 0." );
	triCount = idxCount = instCount;
	const uint64_t spaceNeeded = instCount * 2; // upper limit
	if (allocatedNodes < spaceNeeded)
	{
		AlignedFree( bvhNode );
		AlignedFree( primIdx );
		AlignedFree( fragment );
		bvhNode = (BVHNode*)AlignedAlloc( spaceNeeded * sizeof( BVHNode ) );
		allocatedNodes = spaceNeeded;
		primIdx = (uint64_t*)AlignedAlloc( instCount * sizeof( uint64_t ) );
		fragment = (Fragment*)AlignedAlloc( instCount * sizeof( Fragment ) );
	}
	instList = (BLASInstanceEx*)bvhs;
	blasList = blasses;
	blasCount = bCount;
	// copy relevant data from instance array
	BVHNode& root = bvhNode[0];
	root.leftFirst = 0, root.triCount = instCount, root.aabbMin = bvhdbl3( BVH_DBL_FAR ), root.aabbMax = bvhdbl3( -BVH_DBL_FAR );
	for (uint64_t i = 0; i < instCount; i++)
	{
		if (blasList) // if a null pointer is passed, we'll assume the BLASInstances have been updated elsewhere.
		{
			uint64_t blasIdx = instList[i].blasIdx;
			BVH_Double* blas = blasList[blasIdx];
			instList[i].Update( blas );
		}
		fragment[i].bmin = instList[i].aabbMin, fragment[i].primIdx = i, fragment[i].bmax = instList[i].aabbMax;
		root.aabbMin = tinybvh_min( root.aabbMin, instList[i].aabbMin );
		root.aabbMax = tinybvh_max( root.aabbMax, instList[i].aabbMax ), primIdx[i] = i;
	}
	// start build
	newNodePtr = 1;
	Build(); // or BuildAVX, for large TLAS.
}

void BVH_Double::Build( const bvhdbl3* vertices, const uint64_t primCount )
{
	PrepareBuild( vertices, primCount );
	Build();
}

void BVH_Double::PrepareBuild( const bvhdbl3* vertices, const uint64_t primCount )
{
	BVH_FATAL_ERROR_IF( primCount == 0, "BVH_Double::PrepareBuild( .. ), primCount == 0." );
	const uint64_t spaceNeeded = primCount * 2; // upper limit
	// allocate memory on first build
	if (allocatedNodes < spaceNeeded)
	{
		AlignedFree( bvhNode );
		AlignedFree( primIdx );
		AlignedFree( fragment );
		bvhNode = (BVHNode*)AlignedAlloc( spaceNeeded * sizeof( BVHNode ) );
		allocatedNodes = spaceNeeded;
		primIdx = (uint64_t*)AlignedAlloc( primCount * sizeof( uint64_t ) );
		fragment = (Fragment*)AlignedAlloc( primCount * sizeof( Fragment ) );
	}
	verts = (bvhdbl3*)vertices; // note: we're not copying this data; don't delete.
	idxCount = triCount = primCount;
	// prepare fragments
	BVHNode& root = bvhNode[0];
	root.leftFirst = 0, root.triCount = triCount, root.aabbMin = bvhdbl3( BVH_DBL_FAR ), root.aabbMax = bvhdbl3( -BVH_DBL_FAR );
	for (uint32_t i = 0; i < triCount; i++)
	{
		const bvhdbl3 v0 = verts[i * 3], v1 = verts[i * 3 + 1], v2 = verts[i * 3 + 2];
		fragment[i].bmin = tinybvh_min( tinybvh_min( v0, v1 ), v2 );
		fragment[i].bmax = tinybvh_max( tinybvh_max( v0, v1 ), v2 );
		root.aabbMin = tinybvh_min( root.aabbMin, fragment[i].bmin );
		root.aabbMax = tinybvh_max( root.aabbMax, fragment[i].bmax ), primIdx[i] = i;
	}
	// reset node pool
	newNodePtr = 1;
	// all set; actual build happens in BVH_Double::Build.
}

void BVH_Double::Build()
{
	// subdivide root node recursively
	BVHNode& root = bvhNode[0];
	uint64_t task[256], taskCount = 0, nodeIdx = 0;
	bvhdbl3 minDim = (root.aabbMax - root.aabbMin) * 1e-20;
	bvhdbl3 bestLMin = 0, bestLMax = 0, bestRMin = 0, bestRMax = 0;
	while (1)
	{
		while (1)
		{
			BVHNode& node = bvhNode[nodeIdx];
			// find optimal object split
			bvhdbl3 binMin[3][BVHBINS], binMax[3][BVHBINS];
			for (uint32_t a = 0; a < 3; a++) for (uint32_t i = 0; i < BVHBINS; i++) binMin[a][i] = BVH_DBL_FAR, binMax[a][i] = -BVH_DBL_FAR;
			uint32_t count[3][BVHBINS];
			memset( count, 0, BVHBINS * 3 * sizeof( uint32_t ) );
			const bvhdbl3 rpd3 = bvhdbl3( BVHBINS / (node.aabbMax - node.aabbMin) ), nmin3 = node.aabbMin;
			for (uint32_t i = 0; i < node.triCount; i++) // process all tris for x,y and z at once
			{
				const uint64_t fi = primIdx[node.leftFirst + i];
				const bvhdbl3 fbi = ((fragment[fi].bmin + fragment[fi].bmax) * 0.5 - nmin3) * rpd3;
				bvhint3 bi( (int32_t)fbi.x, (int32_t)fbi.y, (int32_t)fbi.z );
				bi.x = tinybvh_clamp( bi.x, 0, BVHBINS - 1 );
				bi.y = tinybvh_clamp( bi.y, 0, BVHBINS - 1 );
				bi.z = tinybvh_clamp( bi.z, 0, BVHBINS - 1 );
				binMin[0][bi.x] = tinybvh_min( binMin[0][bi.x], fragment[fi].bmin );
				binMax[0][bi.x] = tinybvh_max( binMax[0][bi.x], fragment[fi].bmax ), count[0][bi.x]++;
				binMin[1][bi.y] = tinybvh_min( binMin[1][bi.y], fragment[fi].bmin );
				binMax[1][bi.y] = tinybvh_max( binMax[1][bi.y], fragment[fi].bmax ), count[1][bi.y]++;
				binMin[2][bi.z] = tinybvh_min( binMin[2][bi.z], fragment[fi].bmin );
				binMax[2][bi.z] = tinybvh_max( binMax[2][bi.z], fragment[fi].bmax ), count[2][bi.z]++;
			}
			// calculate per-split totals
			double splitCost = BVH_DBL_FAR, rSAV = 1.0 / node.SurfaceArea();
			uint32_t bestAxis = 0, bestPos = 0;
			for (int32_t a = 0; a < 3; a++) if ((node.aabbMax[a] - node.aabbMin[a]) > minDim[a])
			{
				bvhdbl3 lBMin[BVHBINS - 1], rBMin[BVHBINS - 1], l1 = BVH_DBL_FAR, l2 = -BVH_DBL_FAR;
				bvhdbl3 lBMax[BVHBINS - 1], rBMax[BVHBINS - 1], r1 = BVH_DBL_FAR, r2 = -BVH_DBL_FAR;
				double ANL[BVHBINS - 1], ANR[BVHBINS - 1];
				for (uint32_t lN = 0, rN = 0, i = 0; i < BVHBINS - 1; i++)
				{
					lBMin[i] = l1 = tinybvh_min( l1, binMin[a][i] );
					rBMin[BVHBINS - 2 - i] = r1 = tinybvh_min( r1, binMin[a][BVHBINS - 1 - i] );
					lBMax[i] = l2 = tinybvh_max( l2, binMax[a][i] );
					rBMax[BVHBINS - 2 - i] = r2 = tinybvh_max( r2, binMax[a][BVHBINS - 1 - i] );
					lN += count[a][i], rN += count[a][BVHBINS - 1 - i];
					ANL[i] = lN == 0 ? BVH_DBL_FAR : (tinybvh_half_area( l2 - l1 ) * (double)lN);
					ANR[BVHBINS - 2 - i] = rN == 0 ? BVH_DBL_FAR : (tinybvh_half_area( r2 - r1 ) * (double)rN);
				}
				// evaluate bin totals to find best position for object split
				for (uint32_t i = 0; i < BVHBINS - 1; i++)
				{
					const double C = c_trav + rSAV * c_int * (ANL[i] + ANR[i]);
					if (C < splitCost)
					{
						splitCost = C, bestAxis = a, bestPos = i;
						bestLMin = lBMin[i], bestRMin = rBMin[i], bestLMax = lBMax[i], bestRMax = rBMax[i];
					}
				}
			}
			double noSplitCost = (double)node.triCount * c_int;
			if (splitCost >= noSplitCost) break; // not splitting is better.
			// in-place partition
			uint64_t j = node.leftFirst + node.triCount, src = node.leftFirst;
			const double rpd = rpd3[bestAxis], nmin = nmin3[bestAxis];
			for (uint64_t i = 0; i < node.triCount; i++)
			{
				const uint64_t fi = primIdx[src];
				int32_t bi = (uint32_t)(((fragment[fi].bmin[bestAxis] + fragment[fi].bmax[bestAxis]) * 0.5 - nmin) * rpd);
				bi = tinybvh_clamp( bi, 0, BVHBINS - 1 );
				if ((uint32_t)bi <= bestPos) src++; else tinybvh_swap( primIdx[src], primIdx[--j] );
			}
			// create child nodes
			uint64_t leftCount = src - node.leftFirst, rightCount = node.triCount - leftCount;
			if (leftCount == 0 || rightCount == 0 || taskCount == BVH_NUM_ELEMS( task )) break; // should not happen.
			const uint64_t lci = newNodePtr++, rci = newNodePtr++;
			bvhNode[lci].aabbMin = bestLMin, bvhNode[lci].aabbMax = bestLMax;
			bvhNode[lci].leftFirst = node.leftFirst, bvhNode[lci].triCount = leftCount;
			bvhNode[rci].aabbMin = bestRMin, bvhNode[rci].aabbMax = bestRMax;
			bvhNode[rci].leftFirst = j, bvhNode[rci].triCount = rightCount;
			node.leftFirst = lci, node.triCount = 0;
			// recurse
			task[taskCount++] = rci, nodeIdx = lci;
		}
		// fetch subdivision task from stack
		if (taskCount == 0) break; else nodeIdx = task[--taskCount];
	}
	// all done.
	aabbMin = bvhNode[0].aabbMin, aabbMax = bvhNode[0].aabbMax;
	refittable = true; // not using spatial splits: can refit this BVH
	may_have_holes = false; // the reference builder produces a continuous list of nodes
	bvh_over_aabbs = (verts == 0); // bvh over aabbs is suitable as TLAS
	usedNodes = newNodePtr;
}

double BVH_Double::BVHNode::SurfaceArea() const
{
	const bvhdbl3 e = aabbMax - aabbMin;
	return e.x * e.y + e.y * e.z + e.z * e.x;
}

double BVH_Double::SAHCost( const uint64_t nodeIdx ) const
{
	// Determine the SAH cost of a double-precision tree.
	const BVHNode& n = bvhNode[nodeIdx];
	if (n.isLeaf()) return c_int * n.SurfaceArea() * n.triCount;
	double cost = c_trav * n.SurfaceArea() + SAHCost( n.leftFirst ) + SAHCost( n.leftFirst + 1 );
	return nodeIdx == 0 ? (cost / n.SurfaceArea()) : cost;
}

// Traverse the default BVH layout, double-precision.
int32_t BVH_Double::Intersect( RayEx& ray ) const
{
	if (instList) return IntersectTLAS( ray );
	BVHNode* node = &bvhNode[0], * stack[64];
	uint32_t stackPtr = 0;
	float cost = 0;
	while (1)
	{
		cost += c_trav;
		if (node->isLeaf())
		{
			if (customEnabled && customIntersect != 0)
			{
				for (uint32_t i = 0; i < node->triCount; i++, cost += c_int)
					if ((*customIntersect)(ray, primIdx[node->leftFirst + i]))
						ray.hit.inst = ray.instIdx;
			}
			else for (uint32_t i = 0; i < node->triCount; i++, cost += c_int)
			{
				const uint64_t idx = primIdx[node->leftFirst + i];
				const uint64_t vertIdx = idx * 3;
				const bvhdbl3 e1 = verts[vertIdx + 1] - verts[vertIdx];
				const bvhdbl3 e2 = verts[vertIdx + 2] - verts[vertIdx];
				const bvhdbl3 h = tinybvh_cross( ray.D, e2 );
				const double a = tinybvh_dot( e1, h );
				if (fabs( a ) < 0.0000001) continue; // ray parallel to triangle
				const double f = 1 / a;
				const bvhdbl3 s = ray.O - bvhdbl3( verts[vertIdx] );
				const double u = f * tinybvh_dot( s, h );
				const bvhdbl3 q = tinybvh_cross( s, e1 );
				const double v = f * tinybvh_dot( ray.D, q );
				if (u < 0 || v < 0 || u + v > 1) continue;
				const double t = f * tinybvh_dot( e2, q );
				if (t > 0 && t < ray.hit.t)
				{
					// register a hit: ray is shortened to t
					ray.hit.t = t, ray.hit.u = u, ray.hit.v = v;
					ray.hit.prim = idx;
					ray.hit.inst = ray.instIdx;
				}
			}
			if (stackPtr == 0) break; else node = stack[--stackPtr];
			continue;
		}
		BVHNode* child1 = &bvhNode[node->leftFirst];
		BVHNode* child2 = &bvhNode[node->leftFirst + 1];
		double dist1 = child1->Intersect( ray ), dist2 = child2->Intersect( ray );
		if (dist1 > dist2) { tinybvh_swap( dist1, dist2 ); tinybvh_swap( child1, child2 ); }
		if (dist1 == BVH_DBL_FAR /* missed both child nodes */)
		{
			if (stackPtr == 0) break; else node = stack[--stackPtr];
		}
		else /* hit at least one node */
		{
			node = child1; /* continue with the nearest */
			if (dist2 != BVH_DBL_FAR) stack[stackPtr++] = child2; /* push far child */
		}
	}
	return (int32_t)cost;
}

// Traverse a double-precision TLAS.
int32_t BVH_Double::IntersectTLAS( RayEx& ray ) const
{
	BVHNode* node = &bvhNode[0], * stack[64];
	uint32_t stackPtr = 0;
	float cost = 0;
	while (1)
	{
		cost += c_trav;
		if (node->isLeaf())
		{
			RayEx tmp;
			for (uint32_t i = 0; i < node->triCount; i++)
			{
				// BLAS traversal
				const uint64_t instIdx = primIdx[node->leftFirst + i];
				BLASInstanceEx& inst = instList[instIdx];

				if (!(inst.mask & ray.mask)) continue;

				BVH_Double* blas = blasList[inst.blasIdx];
				// 1. Transform ray with the inverse of the instance transform
				tmp.O = tinybvh_transform_point( ray.O, inst.invTransform );
				tmp.D = tinybvh_transform_vector( ray.D, inst.invTransform );
				tmp.rD = bvhdbl3( 1.0 / tmp.D.x, 1.0 / tmp.D.y, 1.0 / tmp.D.z );
				tmp.hit = ray.hit;
				// 2. Traverse BLAS with the transformed ray
				tmp.instIdx = instIdx;
				cost += blas->Intersect( tmp );
				// 3. Restore ray
				ray.hit = tmp.hit;
			}
			if (stackPtr == 0) break; else node = stack[--stackPtr];
			continue;
		}
		BVHNode* child1 = &bvhNode[node->leftFirst];
		BVHNode* child2 = &bvhNode[node->leftFirst + 1];
		double dist1 = child1->Intersect( ray ), dist2 = child2->Intersect( ray );
		if (dist1 > dist2) { tinybvh_swap( dist1, dist2 ); tinybvh_swap( child1, child2 ); }
		if (dist1 == BVH_DBL_FAR /* missed both child nodes */)
		{
			if (stackPtr == 0) break; else node = stack[--stackPtr];
		}
		else /* hit at least one node */
		{
			node = child1; /* continue with the nearest */
			if (dist2 != BVH_DBL_FAR) stack[stackPtr++] = child2; /* push far child */
		}
	}
	return (int32_t)cost;
}

bool BVH_Double::IsOccluded( const RayEx& ray ) const
{
	if (instList) return IsOccludedTLAS( ray );
	BVHNode* node = &bvhNode[0], * stack[64];
	uint32_t stackPtr = 0;
	while (1)
	{
		if (node->isLeaf())
		{
			if (customEnabled && customIntersect != 0) for (uint32_t i = 0; i < node->triCount; i++)
				(*customIsOccluded)(ray, primIdx[node->leftFirst + i]);
			else for (uint32_t i = 0; i < node->triCount; i++)
			{
				const uint64_t idx = primIdx[node->leftFirst + i];
				const uint64_t vertIdx = idx * 3;
				const bvhdbl3 e1 = verts[vertIdx + 1] - verts[vertIdx];
				const bvhdbl3 e2 = verts[vertIdx + 2] - verts[vertIdx];
				const bvhdbl3 h = tinybvh_cross( ray.D, e2 );
				const double a = tinybvh_dot( e1, h );
				if (fabs( a ) < 0.0000001) continue; // ray parallel to triangle
				const double f = 1 / a;
				const bvhdbl3 s = ray.O - bvhdbl3( verts[vertIdx] );
				const double u = f * tinybvh_dot( s, h );
				const bvhdbl3 q = tinybvh_cross( s, e1 );
				const double v = f * tinybvh_dot( ray.D, q );
				if (u < 0 || v < 0 || u + v > 1) continue;
				const double t = f * tinybvh_dot( e2, q );
				if (t > 0 && t < ray.hit.t) return true;
			}
			if (stackPtr == 0) break; else node = stack[--stackPtr];
			continue;
		}
		BVHNode* child1 = &bvhNode[node->leftFirst];
		BVHNode* child2 = &bvhNode[node->leftFirst + 1];
		double dist1 = child1->Intersect( ray ), dist2 = child2->Intersect( ray );
		if (dist1 > dist2) { tinybvh_swap( dist1, dist2 ); tinybvh_swap( child1, child2 ); }
		if (dist1 == BVH_DBL_FAR /* missed both child nodes */)
		{
			if (stackPtr == 0) break; else node = stack[--stackPtr];
		}
		else /* hit at least one node */
		{
			node = child1; /* continue with the nearest */
			if (dist2 != BVH_DBL_FAR) stack[stackPtr++] = child2; /* push far child */
		}
	}
	return false;
}

bool BVH_Double::IsOccludedTLAS( const RayEx& ray ) const
{
	BVHNode* node = &bvhNode[0], * stack[64];
	uint32_t stackPtr = 0;
	RayEx tmp;
	while (1)
	{
		if (node->isLeaf())
		{
			for (uint32_t i = 0; i < node->triCount; i++)
			{
				// BLAS traversal
				BLASInstanceEx& inst = instList[primIdx[node->leftFirst + i]];

				if (!(inst.mask & ray.mask)) continue;

				BVH_Double* blas = blasList[inst.blasIdx];
				// 1. Transform ray with the inverse of the instance transform
				tmp.O = tinybvh_transform_point( ray.O, inst.invTransform );
				tmp.D = tinybvh_transform_vector( ray.D, inst.invTransform );
				tmp.rD.x = tmp.D.x > 1e-24 ? (1.0 / tmp.D.x) : (tmp.D.x < -1e-24 ? (1.0 / tmp.D.x) : BVH_DBL_FAR);
				tmp.rD.y = tmp.D.y > 1e-24 ? (1.0 / tmp.D.y) : (tmp.D.y < -1e-24 ? (1.0 / tmp.D.y) : BVH_DBL_FAR);
				tmp.rD.z = tmp.D.z > 1e-24 ? (1.0 / tmp.D.z) : (tmp.D.z < -1e-24 ? (1.0 / tmp.D.z) : BVH_DBL_FAR);
				// 2. Traverse BLAS with the transformed ray
				if (blas->IsOccluded( tmp )) return true;
			}
			if (stackPtr == 0) break; else node = stack[--stackPtr];
			continue;
		}
		BVHNode* child1 = &bvhNode[node->leftFirst];
		BVHNode* child2 = &bvhNode[node->leftFirst + 1];
		double dist1 = child1->Intersect( ray ), dist2 = child2->Intersect( ray );
		if (dist1 > dist2) { tinybvh_swap( dist1, dist2 ); tinybvh_swap( child1, child2 ); }
		if (dist1 == BVH_DBL_FAR /* missed both child nodes */)
		{
			if (stackPtr == 0) break; else node = stack[--stackPtr];
		}
		else /* hit at least one node */
		{
			node = child1; /* continue with the nearest */
			if (dist2 != BVH_DBL_FAR) stack[stackPtr++] = child2; /* push far child */
		}
	}
	return false;
}

// BVHNode::Intersect, double precision
double BVH_Double::BVHNode::Intersect( const RayEx& ray ) const
{
	// double-precision "slab test" ray/AABB intersection
	double tx1 = (aabbMin.x - ray.O.x) * ray.rD.x, tx2 = (aabbMax.x - ray.O.x) * ray.rD.x;
	double tmin = tinybvh_min( tx1, tx2 ), tmax = tinybvh_max( tx1, tx2 );
	double ty1 = (aabbMin.y - ray.O.y) * ray.rD.y, ty2 = (aabbMax.y - ray.O.y) * ray.rD.y;
	tmin = tinybvh_max( tmin, tinybvh_min( ty1, ty2 ) );
	tmax = tinybvh_min( tmax, tinybvh_max( ty1, ty2 ) );
	double tz1 = (aabbMin.z - ray.O.z) * ray.rD.z, tz2 = (aabbMax.z - ray.O.z) * ray.rD.z;
	tmin = tinybvh_max( tmin, tinybvh_min( tz1, tz2 ) );
	tmax = tinybvh_min( tmax, tinybvh_max( tz1, tz2 ) );
	if (tmax >= tmin && tmin < ray.hit.t && tmax >= 0) return tmin; else return BVH_DBL_FAR;
}

#endif

// ============================================================================
//
//        H E L P E R S
//
// ============================================================================

// Update
void BLASInstance::Update( BVHBase* blas )
{
	InvertTransform(); // TODO: done unconditionally; for a big TLAS this may be wasteful. Detect changes automatically?
	// transform the eight corners of the root node aabb using the
	// instance transform and calculate the worldspace aabb over those.
	aabbMin = bvhvec3( BVH_FAR ), aabbMax = bvhvec3( -BVH_FAR );
	bvhvec3 bmin = blas->aabbMin, bmax = blas->aabbMax;
	for (int32_t j = 0; j < 8; j++)
	{
		const bvhvec3 p( j & 1 ? bmax.x : bmin.x, j & 2 ? bmax.y : bmin.y, j & 4 ? bmax.z : bmin.z );
		const bvhvec3 t = tinybvh_transform_point( p, transform );
		aabbMin = tinybvh_min( aabbMin, t ), aabbMax = tinybvh_max( aabbMax, t );
	}
}

// InvertTransform - calculate the inverse of the matrix stored in 'transform'
void BLASInstance::InvertTransform()
{
	// math from MESA, via http://stackoverflow.com/questions/1148309/inverting-a-4x4-matrix
	const float* T = this->transform;
	invTransform[0] = T[5] * T[10] * T[15] - T[5] * T[11] * T[14] - T[9] * T[6] * T[15] + T[9] * T[7] * T[14] + T[13] * T[6] * T[11] - T[13] * T[7] * T[10];
	invTransform[1] = -T[1] * T[10] * T[15] + T[1] * T[11] * T[14] + T[9] * T[2] * T[15] - T[9] * T[3] * T[14] - T[13] * T[2] * T[11] + T[13] * T[3] * T[10];
	invTransform[2] = T[1] * T[6] * T[15] - T[1] * T[7] * T[14] - T[5] * T[2] * T[15] + T[5] * T[3] * T[14] + T[13] * T[2] * T[7] - T[13] * T[3] * T[6];
	invTransform[3] = -T[1] * T[6] * T[11] + T[1] * T[7] * T[10] + T[5] * T[2] * T[11] - T[5] * T[3] * T[10] - T[9] * T[2] * T[7] + T[9] * T[3] * T[6];
	invTransform[4] = -T[4] * T[10] * T[15] + T[4] * T[11] * T[14] + T[8] * T[6] * T[15] - T[8] * T[7] * T[14] - T[12] * T[6] * T[11] + T[12] * T[7] * T[10];
	invTransform[5] = T[0] * T[10] * T[15] - T[0] * T[11] * T[14] - T[8] * T[2] * T[15] + T[8] * T[3] * T[14] + T[12] * T[2] * T[11] - T[12] * T[3] * T[10];
	invTransform[6] = -T[0] * T[6] * T[15] + T[0] * T[7] * T[14] + T[4] * T[2] * T[15] - T[4] * T[3] * T[14] - T[12] * T[2] * T[7] + T[12] * T[3] * T[6];
	invTransform[7] = T[0] * T[6] * T[11] - T[0] * T[7] * T[10] - T[4] * T[2] * T[11] + T[4] * T[3] * T[10] + T[8] * T[2] * T[7] - T[8] * T[3] * T[6];
	invTransform[8] = T[4] * T[9] * T[15] - T[4] * T[11] * T[13] - T[8] * T[5] * T[15] + T[8] * T[7] * T[13] + T[12] * T[5] * T[11] - T[12] * T[7] * T[9];
	invTransform[9] = -T[0] * T[9] * T[15] + T[0] * T[11] * T[13] + T[8] * T[1] * T[15] - T[8] * T[3] * T[13] - T[12] * T[1] * T[11] + T[12] * T[3] * T[9];
	invTransform[10] = T[0] * T[5] * T[15] - T[0] * T[7] * T[13] - T[4] * T[1] * T[15] + T[4] * T[3] * T[13] + T[12] * T[1] * T[7] - T[12] * T[3] * T[5];
	invTransform[11] = -T[0] * T[5] * T[11] + T[0] * T[7] * T[9] + T[4] * T[1] * T[11] - T[4] * T[3] * T[9] - T[8] * T[1] * T[7] + T[8] * T[3] * T[5];
	invTransform[12] = -T[4] * T[9] * T[14] + T[4] * T[10] * T[13] + T[8] * T[5] * T[14] - T[8] * T[6] * T[13] - T[12] * T[5] * T[10] + T[12] * T[6] * T[9];
	invTransform[13] = T[0] * T[9] * T[14] - T[0] * T[10] * T[13] - T[8] * T[1] * T[14] + T[8] * T[2] * T[13] + T[12] * T[1] * T[10] - T[12] * T[2] * T[9];
	invTransform[14] = -T[0] * T[5] * T[14] + T[0] * T[6] * T[13] + T[4] * T[1] * T[14] - T[4] * T[2] * T[13] - T[12] * T[1] * T[6] + T[12] * T[2] * T[5];
	invTransform[15] = T[0] * T[5] * T[10] - T[0] * T[6] * T[9] - T[4] * T[1] * T[10] + T[4] * T[2] * T[9] + T[8] * T[1] * T[6] - T[8] * T[2] * T[5];
	const float det = T[0] * invTransform[0] + T[1] * invTransform[4] + T[2] * invTransform[8] + T[3] * invTransform[12];
	if (det == 0) return; // actually, invert failed. That's bad.
	const float invdet = 1.0f / det;
	for (int i = 0; i < 16; i++) invTransform[i] *= invdet;
}

#ifdef DOUBLE_PRECISION_SUPPORT

// Update
void BLASInstanceEx::Update( BVH_Double* blas )
{
	InvertTransform(); // TODO: done unconditionally; for a big TLAS this may be wasteful. Detect changes automatically?
	// transform the eight corners of the root node aabb using the
	// instance transform and calculate the worldspace aabb over those.
	aabbMin = bvhdbl3( BVH_FAR ), aabbMax = bvhdbl3( -BVH_FAR );
	bvhdbl3 bmin = blas->aabbMin, bmax = blas->aabbMax;
	for (int32_t j = 0; j < 8; j++)
	{
		const bvhdbl3 p( j & 1 ? bmax.x : bmin.x, j & 2 ? bmax.y : bmin.y, j & 4 ? bmax.z : bmin.z );
		const bvhdbl3 t = tinybvh_transform_point( p, transform );
		aabbMin = tinybvh_min( aabbMin, t ), aabbMax = tinybvh_max( aabbMax, t );
	}
}

// InvertTransform - calculate the inverse of the matrix stored in 'transform'
void BLASInstanceEx::InvertTransform()
{
	// math from MESA, via http://stackoverflow.com/questions/1148309/inverting-a-4x4-matrix
	const double* T = this->transform;
	invTransform[0] = T[5] * T[10] * T[15] - T[5] * T[11] * T[14] - T[9] * T[6] * T[15] + T[9] * T[7] * T[14] + T[13] * T[6] * T[11] - T[13] * T[7] * T[10];
	invTransform[1] = -T[1] * T[10] * T[15] + T[1] * T[11] * T[14] + T[9] * T[2] * T[15] - T[9] * T[3] * T[14] - T[13] * T[2] * T[11] + T[13] * T[3] * T[10];
	invTransform[2] = T[1] * T[6] * T[15] - T[1] * T[7] * T[14] - T[5] * T[2] * T[15] + T[5] * T[3] * T[14] + T[13] * T[2] * T[7] - T[13] * T[3] * T[6];
	invTransform[3] = -T[1] * T[6] * T[11] + T[1] * T[7] * T[10] + T[5] * T[2] * T[11] - T[5] * T[3] * T[10] - T[9] * T[2] * T[7] + T[9] * T[3] * T[6];
	invTransform[4] = -T[4] * T[10] * T[15] + T[4] * T[11] * T[14] + T[8] * T[6] * T[15] - T[8] * T[7] * T[14] - T[12] * T[6] * T[11] + T[12] * T[7] * T[10];
	invTransform[5] = T[0] * T[10] * T[15] - T[0] * T[11] * T[14] - T[8] * T[2] * T[15] + T[8] * T[3] * T[14] + T[12] * T[2] * T[11] - T[12] * T[3] * T[10];
	invTransform[6] = -T[0] * T[6] * T[15] + T[0] * T[7] * T[14] + T[4] * T[2] * T[15] - T[4] * T[3] * T[14] - T[12] * T[2] * T[7] + T[12] * T[3] * T[6];
	invTransform[7] = T[0] * T[6] * T[11] - T[0] * T[7] * T[10] - T[4] * T[2] * T[11] + T[4] * T[3] * T[10] + T[8] * T[2] * T[7] - T[8] * T[3] * T[6];
	invTransform[8] = T[4] * T[9] * T[15] - T[4] * T[11] * T[13] - T[8] * T[5] * T[15] + T[8] * T[7] * T[13] + T[12] * T[5] * T[11] - T[12] * T[7] * T[9];
	invTransform[9] = -T[0] * T[9] * T[15] + T[0] * T[11] * T[13] + T[8] * T[1] * T[15] - T[8] * T[3] * T[13] - T[12] * T[1] * T[11] + T[12] * T[3] * T[9];
	invTransform[10] = T[0] * T[5] * T[15] - T[0] * T[7] * T[13] - T[4] * T[1] * T[15] + T[4] * T[3] * T[13] + T[12] * T[1] * T[7] - T[12] * T[3] * T[5];
	invTransform[11] = -T[0] * T[5] * T[11] + T[0] * T[7] * T[9] + T[4] * T[1] * T[11] - T[4] * T[3] * T[9] - T[8] * T[1] * T[7] + T[8] * T[3] * T[5];
	invTransform[12] = -T[4] * T[9] * T[14] + T[4] * T[10] * T[13] + T[8] * T[5] * T[14] - T[8] * T[6] * T[13] - T[12] * T[5] * T[10] + T[12] * T[6] * T[9];
	invTransform[13] = T[0] * T[9] * T[14] - T[0] * T[10] * T[13] - T[8] * T[1] * T[14] + T[8] * T[2] * T[13] + T[12] * T[1] * T[10] - T[12] * T[2] * T[9];
	invTransform[14] = -T[0] * T[5] * T[14] + T[0] * T[6] * T[13] + T[4] * T[1] * T[14] - T[4] * T[2] * T[13] - T[12] * T[1] * T[6] + T[12] * T[2] * T[5];
	invTransform[15] = T[0] * T[5] * T[10] - T[0] * T[6] * T[9] - T[4] * T[1] * T[10] + T[4] * T[2] * T[9] + T[8] * T[1] * T[6] - T[8] * T[2] * T[5];
	const double det = T[0] * invTransform[0] + T[1] * invTransform[4] + T[2] * invTransform[8] + T[3] * invTransform[12];
	if (det == 0) return; // actually, invert failed. That's bad.
	const double invdet = 1. / det;
	for (int i = 0; i < 16; i++) invTransform[i] *= invdet;
}

#endif

// SA
float BVHBase::SA( const bvhvec3& aabbMin, const bvhvec3& aabbMax )
{
	bvhvec3 e = aabbMax - aabbMin; // extent of the node
	return e.x * e.y + e.y * e.z + e.z * e.x;
}

// IntersectTri
void BVHBase::IntersectTri( Ray& ray, const uint32_t idx, const bvhvec4slice& verts, const uint32_t i0, const uint32_t i1, const uint32_t i2 ) const
{
#ifdef WATERTIGHT_TRITEST
	// Woop et al.'s Watertight intersection algorithm.
	// PART 1 - Precalculations
	uint32_t kz = tinybvh_maxdim( ray.D ), kx = (1 << kz) & 3, ky = (1 << kx) & 3;
	if (ray.D[kz] < 0) std::swap( kx, ky );
	const float Sz = ray.rD[kz], Sx = ray.D[kx] * Sz, Sy = ray.D[ky] * Sz;
	// PART 2 - Intersection
	const bvhvec3 A = bvhvec3( verts[i0] ) - ray.O;
	const bvhvec3 B = bvhvec3( verts[i1] ) - ray.O;
	const bvhvec3 C = bvhvec3( verts[i2] ) - ray.O;
	const float Ax = A[kx] - Sx * A[kz], Ay = A[ky] - Sy * A[kz];
	const float Bx = B[kx] - Sx * B[kz], By = B[ky] - Sy * B[kz];
	const float Cx = C[kx] - Sx * C[kz], Cy = C[ky] - Sy * C[kz];
	const float U = Cx * By - Cy * Bx, V = Ax * Cy - Ay * Cx, W = Bx * Ay - By * Ax;
	if ((U < 0 || V < 0 || W < 0) && (U > 0 || V > 0 || W > 0)) return;
	const float det = U + V + W;
	if (det == 0) return;
	const float Az = Sz * A[kz], Bz = Sz * B[kz], Cz = Sz * C[kz];
	const float T = U * Az + V * Bz + W * Cz;
	const float invDet = 1.0f / det, t = T * invDet;
	if (t >= ray.hit.t || t < 0) return;
	const float u = U * invDet, v = V * invDet;
#else
	// Moeller-Trumbore ray/triangle intersection algorithm.
	const bvhvec4 v0_ = verts[i0];
	const bvhvec3 v0 = v0_, e1 = verts[i1] - v0_, e2 = verts[i2] - v0_;
	MOLLER_TRUMBORE_TEST( ray.hit.t, return );
#endif
	// register a hit: ray is shortened to t
	ray.hit.t = t, ray.hit.u = u, ray.hit.v = v;
#if INST_IDX_BITS == 32
	ray.hit.prim = idx, ray.hit.inst = ray.instIdx;
#else
	ray.hit.prim = idx + ray.instIdx;
#endif
}

// TriOccludes
bool BVHBase::TriOccludes( const Ray& ray, const bvhvec4slice& verts, const uint32_t i0, const uint32_t i1, const uint32_t i2 ) const
{
#ifdef WATERTIGHT_TRITEST
	// Woop et al.'s Watertight intersection algorithm.
	// PART 1 - Precalculations
	uint32_t kz = tinybvh_maxdim( ray.D ), kx = (1 << kz) & 3, ky = (1 << kx) & 3;
	if (ray.D[kz] < 0) std::swap( kx, ky );
	const float Sz = ray.rD[kz], Sx = ray.D[kx] * Sz, Sy = ray.D[ky] * Sz;
	// PART 2 - Intersection
	const bvhvec3 A = bvhvec3( verts[i0] ) - ray.O;
	const bvhvec3 B = bvhvec3( verts[i1] ) - ray.O;
	const bvhvec3 C = bvhvec3( verts[i2] ) - ray.O;
	const float Ax = A[kx] - Sx * A[kz], Ay = A[ky] - Sy * A[kz];
	const float Bx = B[kx] - Sx * B[kz], By = B[ky] - Sy * B[kz];
	const float Cx = C[kx] - Sx * C[kz], Cy = C[ky] - Sy * C[kz];
	const float U = Cx * By - Cy * Bx, V = Ax * Cy - Ay * Cx, W = Bx * Ay - By * Ax;
	if ((U < 0 || V < 0 || W < 0) && (U > 0 || V > 0 || W > 0)) return false;
	const float det = U + V + W;
	if (det == 0) return false;
	const float Az = Sz * A[kz], Bz = Sz * B[kz], Cz = Sz * C[kz];
	const float T = U * Az + V * Bz + W * Cz;
	const float invDet = 1.0f / det, t = T * invDet;
	if (t < 0 || t > ray.hit.t) return false;
#else
	// Moeller-Trumbore ray/triangle intersection algorithm
	const bvhvec4 v0_ = verts[i0];
	const bvhvec3 v0 = v0_, e1 = verts[i1] - v0_, e2 = verts[i2] - v0_;
	MOLLER_TRUMBORE_TEST( ray.hit.t, return false );
#endif
	return true;
}

// PrecomputeTriangle (helper), transforms a triangle to the format used in:
// Fast Ray-Triangle Intersections by Coordinate Transformation. Baldwin & Weber, 2016.
void BVHBase::PrecomputeTriangle( const bvhvec4slice& vert, const uint32_t ti0, const uint32_t ti1, const uint32_t ti2, float* T )
{
	bvhvec3 v0 = vert[ti0], v1 = vert[ti1], v2 = vert[ti2];
	bvhvec3 e1 = v1 - v0, e2 = v2 - v0, N = tinybvh_cross( e1, e2 );
	float x1, x2, n = tinybvh_dot( v0, N ), rN;
	if (fabs( N[0] ) > fabs( N[1] ) && fabs( N[0] ) > fabs( N[2] ))
	{
		x1 = v1.y * v0.z - v1.z * v0.y, x2 = v2.y * v0.z - v2.z * v0.y, rN = 1.0f / N.x;
		T[0] = 0, T[1] = e2.z * rN, T[2] = -e2.y * rN, T[3] = x2 * rN;
		T[4] = 0, T[5] = -e1.z * rN, T[6] = e1.y * rN, T[7] = -x1 * rN;
		T[8] = 1, T[9] = N.y * rN, T[10] = N.z * rN, T[11] = -n * rN;
	}
	else if (fabs( N.y ) > fabs( N.z ))
	{
		x1 = v1.z * v0.x - v1.x * v0.z, x2 = v2.z * v0.x - v2.x * v0.z, rN = 1.0f / N.y;
		T[0] = -e2.z * rN, T[1] = 0, T[2] = e2.x * rN, T[3] = x2 * rN;
		T[4] = e1.z * rN, T[5] = 0, T[6] = -e1.x * rN, T[7] = -x1 * rN;
		T[8] = N.x * rN, T[9] = 1, T[10] = N.z * rN, T[11] = -n * rN;
	}
	else if (fabs( N.z ) > 0)
	{
		x1 = v1.x * v0.y - v1.y * v0.x, x2 = v2.x * v0.y - v2.y * v0.x, rN = 1.0f / N.z;
		T[0] = e2.y * rN, T[1] = -e2.x * rN, T[2] = 0, T[3] = x2 * rN;
		T[4] = -e1.y * rN, T[5] = e1.x * rN, T[6] = 0, T[7] = -x1 * rN;
		T[8] = N.x * rN, T[9] = N.y * rN, T[10] = 1, T[11] = -n * rN;
	}
	else memset( T, 0, 12 * 4 );
}

bool BVH::BVHNode::Intersect( const bvhvec3& bmin, const bvhvec3& bmax ) const
{
	return bmin.x < aabbMax.x && bmax.x > aabbMin.x &&
		bmin.y < aabbMax.y && bmax.y > aabbMin.y &&
		bmin.z < aabbMax.z && bmax.z > aabbMin.z;
}

// Faster ClipFrag, which clips against only two planes if a tri wasn't clipped before.
bool BVH::ClipFrag( const Fragment& orig, Fragment& newFrag, bvhvec3 bmin, bvhvec3 bmax, bvhvec3 minDim, const uint32_t axis )
{
	// find intersection of bmin/bmax and orig bmin/bmax
	bmin = tinybvh_max( bmin, orig.bmin ), bmax = tinybvh_min( bmax, orig.bmax );
	const bvhvec3 extent = bmax - bmin;
	uint32_t Nin = 3, vidx = orig.primIdx * 3;
	if (orig.clipped)
	{
		// generic case: Sutherland-Hodgeman against six bounding planes
		bvhvec3 vin[16], vout[16];
		if (vertIdx)
			vin[0] = verts[vertIdx[vidx]], vin[1] = verts[vertIdx[vidx + 1]], vin[2] = verts[vertIdx[vidx + 2]];
		else
			vin[0] = verts[vidx], vin[1] = verts[vidx + 1], vin[2] = verts[vidx + 2];
		for (uint32_t a = 0; a < 3; a++)
		{
			const float eps = minDim[a];
			if (extent[a] > eps)
			{
				uint32_t Nout = 0;
				const float l = bmin[a], r = bmax[a];
				for (uint32_t v = 0; v < Nin; v++)
				{
					bvhvec3 v0 = vin[v], v1 = vin[(v + 1) % Nin];
					const bool v0in = v0[a] >= l - eps, v1in = v1[a] >= l - eps;
					if (!(v0in || v1in)) continue; else if (v0in ^ v1in)
					{
						bvhvec3 C = v0 + (l - v0[a]) / (v1[a] - v0[a]) * (v1 - v0);
						C[a] = l /* accurate */, vout[Nout++] = C;
					}
					if (v1in) vout[Nout++] = v1;
				}
				Nin = 0;
				for (uint32_t v = 0; v < Nout; v++)
				{
					bvhvec3 v0 = vout[v], v1 = vout[(v + 1) % Nout];
					const bool v0in = v0[a] <= r + eps, v1in = v1[a] <= r + eps;
					if (!(v0in || v1in)) continue; else if (v0in ^ v1in)
					{
						bvhvec3 C = v0 + (r - v0[a]) / (v1[a] - v0[a]) * (v1 - v0);
						C[a] = r /* accurate */, vin[Nin++] = C;
					}
					if (v1in) vin[Nin++] = v1;
				}
			}
		}
		bvhvec3 mn( BVH_FAR ), mx( -BVH_FAR );
		for (uint32_t i = 0; i < Nin; i++) mn = tinybvh_min( mn, vin[i] ), mx = tinybvh_max( mx, vin[i] );
		newFrag.primIdx = orig.primIdx;
		newFrag.bmin = tinybvh_max( mn, bmin ), newFrag.bmax = tinybvh_min( mx, bmax );
		newFrag.clipped = 1;
		return Nin > 0;
	}
	else
	{
		// special case: if this fragment has not been clipped before, only clip against planes on split axis.
		bool hasVerts = false;
		bvhvec3 mn( BVH_FAR ), mx( -BVH_FAR ), vout[4], C;
		if (extent[axis] > minDim[axis])
		{
			const float l = bmin[axis], r = bmax[axis];
			uint32_t Nout = 0;
			{
				bvhvec3 v0, v1, v2;
				if (vertIdx)
					v0 = verts[vertIdx[vidx]], v1 = verts[vertIdx[vidx + 1]], v2 = verts[vertIdx[vidx + 2]];
				else
					v0 = verts[vidx + 0], v1 = verts[vidx + 1], v2 = verts[vidx + 2];
				bool v0in = v0[axis] >= l, v1in = v1[axis] >= l, v2in = v2[axis] >= l;
				if (v0in || v1in)
				{
					if (v0in ^ v1in)
					{
						const float f = tinybvh_clamp( (l - v0[axis]) / (v1[axis] - v0[axis]), 0.0f, 1.0f );
						C = v0 + f * (v1 - v0), C[axis] = l /* accurate */, vout[Nout++] = C;
					}
					if (v1in) vout[Nout++] = v1;
				}
				if (v1in || v2in)
				{
					if (v1in ^ v2in)
					{
						const float f = tinybvh_clamp( (l - v1[axis]) / (v2[axis] - v1[axis]), 0.0f, 1.0f );
						C = v1 + f * (v2 - v1), C[axis] = l /* accurate */, vout[Nout++] = C;
					}
					if (v2in) vout[Nout++] = v2;
				}
				if (v2in || v0in)
				{
					if (v2in ^ v0in)
					{
						const float f = tinybvh_clamp( (l - v2[axis]) / (v0[axis] - v2[axis]), 0.0f, 1.0f );
						C = v2 + f * (v0 - v2), C[axis] = l /* accurate */, vout[Nout++] = C;
					}
					if (v0in) vout[Nout++] = v0;
				}
			}
			for (uint32_t v = 0; v < Nout; v++)
			{
				bvhvec3 v0 = vout[v], v1 = vout[(v + 1) % Nout];
				const bool v0in = v0[axis] <= r, v1in = v1[axis] <= r;
				if (!(v0in || v1in)) continue; else if (v0in ^ v1in)
				{
					const float f = tinybvh_clamp( (r - v0[axis]) / (v1[axis] - v0[axis]), 0.0f, 1.0f );
					C = v0 + f * (v1 - v0), C[axis] = r /* accurate */, hasVerts = true;
					mn = tinybvh_min( mn, C ), mx = tinybvh_max( mx, C );
				}
				if (v1in) hasVerts = true, mn = tinybvh_min( mn, v1 ), mx = tinybvh_max( mx, v1 );
			}
		}
		newFrag.bmin = tinybvh_max( mn, bmin ), newFrag.bmax = tinybvh_min( mx, bmax );
		newFrag.primIdx = orig.primIdx, newFrag.clipped = 1;
		return hasVerts;
	}
}

// SplitFrag: cut a fragment in two new fragments.
void BVH::SplitFrag( const Fragment& orig, Fragment& left, Fragment& right, const bvhvec3& minDim, const uint32_t splitAxis, const float splitPos, bool& leftOK, bool& rightOK )
{
	// method: we will split the fragment against the main split axis into two new fragments.
	// In case the original fragment was clipped before, we first clip to the AABB of 'orig'.
	bvhvec3 vin[16], vout[16], vleft[16], vright[16]; // occasionally exceeds 9, but never 12
	uint32_t vidx = orig.primIdx * 3, Nin = 3, Nout = 0, Nleft = 0, Nright = 0;
	if (!vertIdx) vin[0] = verts[vidx], vin[1] = verts[vidx + 1], vin[2] = verts[vidx + 2];
	else vin[0] = verts[vertIdx[vidx]], vin[1] = verts[vertIdx[vidx + 1]], vin[2] = verts[vertIdx[vidx + 2]];
	const bvhvec3 extent = orig.bmax - orig.bmin;
	if (orig.clipped) for (int a = 0; a < 3; a++) if (extent[a] > minDim[a])
	{
		float l = orig.bmin[a], r = orig.bmax[a];
		Nout = 0;
		for (uint32_t v = 0; v < Nin; v++)
		{
			bvhvec3 v0 = vin[v], v1 = vin[(v + 1) % Nin];
			const bool v0in = v0[a] >= l, v1in = v1[a] >= l;
			if (!(v0in || v1in)) continue; else if (v0in ^ v1in)
			{
				const float f = tinybvh_clamp( (l - v0[a]) / (v1[a] - v0[a]), 0.0f, 1.0f );
				bvhvec3 C = v0 + f * (v1 - v0);
				C[a] = l /* accurate */, vout[Nout++] = C;
			}
			if (v1in) vout[Nout++] = v1;
		}
		Nin = 0;
		for (uint32_t v = 0; v < Nout; v++)
		{
			bvhvec3 v0 = vout[v], v1 = vout[(v + 1) % Nout];
			const bool v0in = v0[a] <= r, v1in = v1[a] <= r;
			if (!(v0in || v1in)) continue; else if (v0in ^ v1in)
			{
				const float f = tinybvh_clamp( (r - v0[a]) / (v1[a] - v0[a]), 0.0f, 1.0f );
				bvhvec3 C = v0 + f * (v1 - v0);
				C[a] = r /* accurate */, vin[Nin++] = C;
			}
			if (v1in) vin[Nin++] = v1;
		}
	}
	for (uint32_t v = 0; v < Nin; v++)
	{
		bvhvec3 v0 = vin[v], v1 = vin[(v + 1) % Nin];
		bool v0left = v0[splitAxis] < splitPos, v1left = v1[splitAxis] < splitPos;
		if (v0left && v1left) vleft[Nleft++] = v1; else if (!v0left && !v1left) vright[Nright++] = v1; else
		{
			const float f = tinybvh_clamp( (splitPos - v0[splitAxis]) / (v1[splitAxis] - v0[splitAxis]), 0.0f, 1.0f );
			bvhvec3 C = v0 + f * (v1 - v0);
			C[splitAxis] = splitPos;
			if (v0left) vleft[Nleft++] = vright[Nright++] = C, vright[Nright++] = v1;
			else vright[Nright++] = vleft[Nleft++] = C, vleft[Nleft++] = v1;
		}
	}
	// calculate left and right fragments
	left.bmin = right.bmin = bvhvec3( BVH_FAR ), left.bmax = right.bmax = bvhvec3( -BVH_FAR );
	for (uint32_t i = 0; i < Nleft; i++)
		left.bmin = tinybvh_min( left.bmin, vleft[i] ),
		left.bmax = tinybvh_max( left.bmax, vleft[i] );
	for (uint32_t i = 0; i < Nright; i++)
		right.bmin = tinybvh_min( right.bmin, vright[i] ),
		right.bmax = tinybvh_max( right.bmax, vright[i] );
	left.clipped = right.clipped = 1, left.primIdx = right.primIdx = orig.primIdx;
	leftOK = Nleft > 0, rightOK = Nright > 0;
}

// RefitUp: Update bounding boxes of ancestors of the specified node.
void BVH_Verbose::RefitUp( uint32_t nodeIdx )
{
	while (1)
	{
		BVHNode& node = bvhNode[nodeIdx];
		if (!node.isLeaf())
		{
			const BVHNode& left = bvhNode[node.left];
			const BVHNode& right = bvhNode[node.right];
			node.aabbMin = tinybvh_min( left.aabbMin, right.aabbMin );
			node.aabbMax = tinybvh_max( left.aabbMax, right.aabbMax );
		}
		if (nodeIdx == 0) break; else nodeIdx = node.parent;
	}
}

// SAHCostUp: Calculate the SAH cost of a node and its ancestry
float BVH_Verbose::SAHCostUp( uint32_t nodeIdx ) const
{
	float sum = 0;
	while (nodeIdx != 0xffffffff)
	{
		BVHNode& node = bvhNode[nodeIdx];
		sum += BVH::SA( node.aabbMin, node.aabbMax );
		nodeIdx = node.parent;
	}
	return sum;
}

// FindBestNewPosition
// Part of "Fast Insertion-Based Optimization of Bounding Volume Hierarchies"
// K.I.S.S. version with brute-force array search.
uint32_t BVH_Verbose::FindBestNewPosition( const uint32_t Lid ) const
{
	struct Task { float ci; uint32_t node; };
	ALIGNED( 64 ) Task task[512];
	float Cbest = BVH_FAR;
	int tasks = 1 /* doesn't exceed 70 for Crytek Sponza */, Xbest = 0;
	const BVHNode& L = bvhNode[Lid];
	// reinsert L into BVH
	task[0].node = 0, task[0].ci = 0;
	while (tasks > 0)
	{
		// 'pop' task with smallest Ci
		uint32_t bestTask = 0;
		float minCi = task[0].ci; // tnx Brian
		for (int j = 1; j < tasks; j++) if (task[j].ci < minCi) minCi = task[j].ci, bestTask = j;
		const uint32_t Xid = task[bestTask].node;
		const float CiLX = task[bestTask].ci;
		if (--tasks > 0) task[bestTask] = task[tasks];
		// execute task
		const BVHNode& X = bvhNode[Xid];
		if (CiLX + L.SA() >= Cbest) break;
		const float CdLX = SA( tinybvh_min( L.aabbMin, X.aabbMin ), tinybvh_max( L.aabbMax, X.aabbMax ) );
		const float CLX = CiLX + CdLX;
		if (CLX < Cbest && Xid != 0) Cbest = CLX, Xbest = Xid;
		const float Ci = CLX - X.SA();
		if (Ci + L.SA() >= Cbest || X.isLeaf()) continue;
		task[tasks].node = X.left, task[tasks++].ci = Ci;
		task[tasks].node = X.right, task[tasks++].ci = Ci;
	}
	return Xbest;
}

// Determine for each node in the tree the number of primitives
// stored in that subtree. Helper function for MergeLeafs.
uint32_t BVH_Verbose::CountSubtreeTris( const uint32_t nodeIdx, uint32_t* counters )
{
	BVHNode& node = bvhNode[nodeIdx];
	uint32_t result = node.triCount;
	if (!result) result = CountSubtreeTris( node.left, counters ) + CountSubtreeTris( node.right, counters );
	counters[nodeIdx] = result;
	return result;
}

// Write the triangle indices stored in a subtree to a continuous
// slice in the 'newIdx' array. Helper function for MergeLeafs.
void BVH_Verbose::MergeSubtree( const uint32_t nodeIdx, uint32_t* newIdx, uint32_t& newIdxPtr )
{
	BVHNode& node = bvhNode[nodeIdx];
	if (node.isLeaf())
	{
		memcpy( newIdx + newIdxPtr, primIdx + node.firstTri, node.triCount * 4 );
		newIdxPtr += node.triCount;
		return;
	}
	MergeSubtree( node.left, newIdx, newIdxPtr );
	MergeSubtree( node.right, newIdx, newIdxPtr );
}

} // namespace tinybvh

#ifdef __GNUC__
#pragma GCC diagnostic pop
#endif

#endif // TINYBVH_IMPLEMENTATION<|MERGE_RESOLUTION|>--- conflicted
+++ resolved
@@ -225,11 +225,7 @@
 #endif
 #include "immintrin.h"	// for __m128 and __m256
 #elif defined __aarch64__ || defined _M_ARM64
-<<<<<<< HEAD
-#if !defined __NEON__ && !defined(__APPLE__)
-=======
 #if !defined __ARM_NEON && !defined __APPLE__
->>>>>>> f85caa3d
 WARNING( "NEON not enabled in compilation." )
 #define TINYBVH_NO_SIMD
 #else
@@ -6858,14 +6854,9 @@
 			for (uint32_t i = 0; i < node->triCount; i++, cost += c_int)
 			{
 				const uint32_t tidx = primIdx[node->firstTri + i], vertIdx = tidx * 3;
-<<<<<<< HEAD
-				const bvhvec4 v0_ = verts[vertIdx];
-				const bvhvec3 v0 = v0_, e1 = verts[vertIdx + 1] - v0_, e2 = verts[vertIdx + 2] - v0_;
-=======
 				const bvhvec3 v0 = verts[vertIdx];
 				const bvhvec3 e1 = bvhvec3( verts[vertIdx + 1] ) - v0;
 				const bvhvec3 e2 = bvhvec3( verts[vertIdx + 2] ) - v0;
->>>>>>> f85caa3d
 				MOLLER_TRUMBORE_TEST( ray.hit.t, continue );
 				ray.hit.t = t, ray.hit.u = u, ray.hit.v = v, ray.hit.prim = tidx;
 			}
@@ -6932,14 +6923,9 @@
 			for (uint32_t i = 0; i < node->triCount; i++)
 			{
 				const uint32_t tidx = primIdx[node->firstTri + i], vertIdx = tidx * 3;
-<<<<<<< HEAD
-				const bvhvec4 v0_ = verts[vertIdx];
-				const bvhvec3 v0 = v0_, e1 = verts[vertIdx + 1] - v0_, e2 = verts[vertIdx + 2] - v0_;
-=======
 				const bvhvec3 v0 = verts[vertIdx];
 				const bvhvec3 e1 = bvhvec3( verts[vertIdx + 1] ) - v0;
 				const bvhvec3 e2 = bvhvec3( verts[vertIdx + 2] ) - v0;
->>>>>>> f85caa3d
 				MOLLER_TRUMBORE_TEST( ray.hit.t, continue );
 				return true;
 			}
