--- conflicted
+++ resolved
@@ -252,11 +252,7 @@
 #define _ALIGNED_ALLOC(alignment,size) _mm_malloc( make_multiple_of( size, alignment ), alignment );
 #define _ALIGNED_FREE(ptr) _mm_free( ptr );
 #else
-<<<<<<< HEAD
 #if defined __APPLE__ || defined __aarch64__ || (defined __ANDROID_API__ && (__ANDROID_API__ >= 28))
-=======
-#if defined __APPLE__ || defined __aarch64__ || (defined __ANDROID_NDK__ && defined(__NDK_MAJOR__) && (__NDK_MAJOR__ >= 28))
->>>>>>> 39dc0022
 #define _ALIGNED_ALLOC(alignment,size) aligned_alloc( alignment, make_multiple_of( size, alignment ) );
 #elif defined __GNUC__
 #ifdef __linux__
